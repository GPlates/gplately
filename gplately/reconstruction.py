--- conflicted
+++ resolved
@@ -73,12 +73,17 @@
         anchor_plate_id=None,
         plate_model_name: str = "Nemo",
     ):
+        # Add a warning if the rotation_model is empty
+        if not rotation_model:
+            logger.warning(
+                "No rotation features were passed to the constructor of PlateReconstruction. The reconstruction will not work. Check your rotation file(s)."
+            )
+
         if hasattr(rotation_model, "reconstruction_identifier"):
             self.name = rotation_model.reconstruction_identifier
         else:
             self.name = None
 
-<<<<<<< HEAD
         if anchor_plate_id is None:
             if isinstance(rotation_model, _RotationModel):
                 # Use the default anchor plate of 'rotation_model'.
@@ -95,19 +100,6 @@
                 rotation_model, default_anchor_plate_id=anchor_plate_id
             )
 
-=======
-        self._anchor_plate_id = self._check_anchor_plate_id(anchor_plate_id)
-
-        # Add a warning if the rotation_model is empty
-        if not rotation_model:
-            logger.warning(
-                "No rotation features were passed to the constructor of PlateReconstruction. The reconstruction will not work. Check your rotation file(s)."
-            )
-
-        self.rotation_model = _RotationModel(
-            rotation_model, default_anchor_plate_id=anchor_plate_id
-        )
->>>>>>> d1d1ca86
         self.topology_features = _load_FeatureCollection(topology_features)
         self.static_polygons = _load_FeatureCollection(static_polygons)
         self.plate_model_name = plate_model_name
@@ -929,7 +921,6 @@
         tessellation_threshold_radians=0.001,
         ignore_warnings=False,
         return_geodataframe=False,
-<<<<<<< HEAD
         *,
         use_ptt=False,
         include_network_boundaries=False,
@@ -943,9 +934,6 @@
         output_subducting_absolute_velocity=False,
         output_subducting_absolute_velocity_components=False,
         output_trench_normal=False,
-=======
-        **kwargs,
->>>>>>> d1d1ca86
     ):
         """Samples points along subduction zone trenches and obtains subduction data at a particular geological time.
 
@@ -1108,7 +1096,6 @@
                     time,
                     velocity_delta_time=velocity_delta_time,
                     anchor_plate_id=anchor_plate_id,
-<<<<<<< HEAD
                     include_network_boundaries=include_network_boundaries,
                     output_distance_to_nearest_edge_of_trench=output_distance_to_nearest_edge_of_trench,
                     output_distance_to_start_edge_of_trench=output_distance_to_start_edge_of_trench,
@@ -1117,9 +1104,6 @@
                     output_subducting_absolute_velocity=output_subducting_absolute_velocity,
                     output_subducting_absolute_velocity_components=output_subducting_absolute_velocity_components,
                     output_trench_normal=output_trench_normal,
-=======
-                    **kwargs,
->>>>>>> d1d1ca86
                 )
 
         else:
@@ -1128,7 +1112,6 @@
                 uniform_point_spacing_radians=tessellation_threshold_radians,
                 velocity_delta_time=velocity_delta_time,
                 anchor_plate_id=anchor_plate_id,
-<<<<<<< HEAD
                 include_network_boundaries=include_network_boundaries,
                 convergence_threshold_in_cm_per_yr=convergence_threshold_in_cm_per_yr,
                 output_distance_to_nearest_edge_of_trench=output_distance_to_nearest_edge_of_trench,
@@ -1138,9 +1121,6 @@
                 output_subducting_absolute_velocity=output_subducting_absolute_velocity,
                 output_subducting_absolute_velocity_components=output_subducting_absolute_velocity_components,
                 output_trench_normal=output_trench_normal,
-=======
-                **kwargs,
->>>>>>> d1d1ca86
             )
 
         if subduction_data:
@@ -1614,7 +1594,6 @@
         tessellation_threshold_radians=0.001,
         ignore_warnings=False,
         return_geodataframe=False,
-<<<<<<< HEAD
         *,
         use_ptt=False,
         spreading_feature_types=[pygplates.FeatureType.gpml_mid_ocean_ridge],
@@ -1624,9 +1603,6 @@
         output_obliquity_and_normal_and_left_right_plates=False,
         anchor_plate_id=None,
         velocity_delta_time=1.0,
-=======
-        **kwargs,
->>>>>>> d1d1ca86
     ):
         """Samples points along resolved spreading features (e.g. mid-ocean ridges) and calculates spreading rates and
         lengths of ridge segments at a particular geological time.
@@ -1785,12 +1761,8 @@
                     transform_segment_deviation_in_radians=transform_segment_deviation_in_radians,
                     velocity_delta_time=velocity_delta_time,
                     anchor_plate_id=anchor_plate_id,
-<<<<<<< HEAD
                     include_network_boundaries=include_network_boundaries,
                     output_obliquity_and_normal_and_left_right_plates=output_obliquity_and_normal_and_left_right_plates,
-=======
-                    **kwargs,
->>>>>>> d1d1ca86
                 )
 
         else:
@@ -1799,15 +1771,11 @@
                 uniform_point_spacing_radians=tessellation_threshold_radians,
                 velocity_delta_time=velocity_delta_time,
                 anchor_plate_id=anchor_plate_id,
-<<<<<<< HEAD
                 spreading_feature_types=spreading_feature_types,
                 transform_segment_deviation_in_radians=transform_segment_deviation_in_radians,
                 include_network_boundaries=include_network_boundaries,
                 divergence_threshold_in_cm_per_yr=divergence_threshold_in_cm_per_yr,
                 output_obliquity_and_normal_and_left_right_plates=output_obliquity_and_normal_and_left_right_plates,
-=======
-                **kwargs,
->>>>>>> d1d1ca86
             )
 
         if ridge_data:
