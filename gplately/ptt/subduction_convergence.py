--- conflicted
+++ resolved
@@ -1,2045 +1,1887 @@
-#
-#    Copyright (C) 2016 The University of Sydney, Australia
-#
-#    This program is free software; you can redistribute it and/or modify it under
-#    the terms of the GNU General Public License, version 2, as published by
-#    the Free Software Foundation.
-#
-#    This program is distributed in the hope that it will be useful, but WITHOUT
-#    ANY WARRANTY; without even the implied warranty of MERCHANTABILITY or
-#    FITNESS FOR A PARTICULAR PURPOSE.  See the GNU General Public License
-#    for more details.
-#
-#    You should have received a copy of the GNU General Public License along
-#    with this program; if not, write to Free Software Foundation, Inc.,
-#    51 Franklin Street, Fifth Floor, Boston, MA  02110-1301, USA.
-#
-
-"""
-Find the convergence rate of trenches (subduction zones). 
-"""
-
-
-from __future__ import print_function
-
-import argparse
-import math
-import os
-import sys
-import warnings
-
-import pygplates
-
-# Required pygplates version.
-# PyGPlates 0.28 is a public release from 2020 (so everyone should be using that by now).
-# Note: Specifying 'Version(28)' instead of 'Version(0, 28)' since the latter only works for version >= 0.34.
-PYGPLATES_VERSION_REQUIRED = pygplates.Version(28)
-PYGPLATES_VERSION = pygplates.Version.get_imported_version()
-if PYGPLATES_VERSION < PYGPLATES_VERSION_REQUIRED:
-    raise RuntimeError(
-        "This version of pyGPlates is not supported"
-        + " ({} installed, {} required)".format(
-            PYGPLATES_VERSION,
-            PYGPLATES_VERSION_REQUIRED,
-        )
-    )
-
-# The default threshold sampling distance along trenches (subduction zones).
-DEFAULT_THRESHOLD_SAMPLING_DISTANCE_DEGREES = 0.5
-DEFAULT_THRESHOLD_SAMPLING_DISTANCE_KMS = (
-    math.radians(DEFAULT_THRESHOLD_SAMPLING_DISTANCE_DEGREES)
-    * pygplates.Earth.equatorial_radius_in_kms
-)
-
-DEFAULT_TIME_RANGE_YOUNG_TIME = 0
-DEFAULT_TIME_RANGE_OLD_TIME = 200
-DEFAULT_TIME_INCREMENT = 1
-
-DEFAULT_VELOCITY_DELTA_TIME = 1
-
-
-# Determine the subducting plate of the subduction shared sub-segment.
-#
-# Note: There is now a similar method in PyGPlates version 30 called pygplates.ResolvedTopologicalSharedSubSegment.get_subducting_plate().
-def find_subducting_plate(
-    subduction_shared_sub_segment,
-    include_slab_topologies=False,
-):
-    """Determine the subducting plate of the subduction shared sub-segment."""
-    # Get the subduction polarity of the subducting line.
-    subduction_polarity = subduction_shared_sub_segment.get_feature().get_enumeration(
-        pygplates.PropertyName.gpml_subduction_polarity
-    )
-    if (not subduction_polarity) or (subduction_polarity == "Unknown"):
-        return None
-
-    subducting_plate = None
-
-    # Iterate over the resolved topologies sharing the subduction sub-segment.
-    # We are looking for exactly one subducting plate, or one boundary and
-    # one network.
-    #
-    # There can be zero, one or more overriding plates but that does not affect us (since only looking for subducting plate).
-    # This actually makes things more robust because it's possible the topologies were built in such a way that a subduction line
-    # is inadvertently duplicated such that the subducting plate uses one of the subduction lines as its boundary and the overriding plate
-    # uses the other. In this case the subducting line attached to the subducting plate will not also be attached to the overriding plate
-    # and hence there will be zero overriding plates here.
-    # Another example is having two overriding plates (or at least there will be two topologies on the overriding side of the subduction line).
-    #
-    # So all these overriding cases do not affect us, which means we will actually get a more accurate total subduction zone length in this script
-    # because we are not forced to ignore these overriding cases (normally we would be forced to find *one* overriding plate if we were looking for
-    # both the subducting and overriding plates). And also we're not counting duplicate subduction lines because we only count one of the duplicate
-    # subduction lines (the one attached to the subducting plate). However we will still have a problem if too many subducting plates are found.
-    sharing_resolved_topologies = (
-        subduction_shared_sub_segment.get_sharing_resolved_topologies()
-    )
-    geometry_reversal_flags = (
-        subduction_shared_sub_segment.get_sharing_resolved_topology_geometry_reversal_flags()
-    )
-
-    def key(t):
-        """Boundaries first, then networks - boundaries will be replaced by networks."""
-        if isinstance(t[0], pygplates.ResolvedTopologicalBoundary):
-            return 0
-        if isinstance(t[0], pygplates.ResolvedTopologicalNetwork):
-            return 1
-        return 2
-
-    zipped = list(zip(sharing_resolved_topologies, geometry_reversal_flags))
-    zipped.sort(key=key)
-    sharing_resolved_topologies, geometry_reversal_flags = zip(*zipped)
-
-    n_subducting_plates = 0
-    subducting_topology_types = []
-    for (
-        sharing_resolved_topology,
-        geometry_reversal_flag,
-    ) in zip(sharing_resolved_topologies, geometry_reversal_flags):
-        if include_slab_topologies and (
-            sharing_resolved_topology.get_feature()
-            .get_feature_type()
-            .to_qualified_string()
-            == "gpml:TopologicalSlabBoundary"
-        ):
-            # Ignore slab topologies (e.g. flat slabs)
-            continue
-        if (
-            sharing_resolved_topology.get_resolved_boundary().get_orientation()
-            == pygplates.PolygonOnSphere.Orientation.clockwise
-        ):
-            # The current topology sharing the subducting line has clockwise orientation (when viewed from above the Earth).
-            # If the overriding plate (subduction polarity) is to the 'left' of the subducting line (when following its vertices in order)
-            # and the subducting line is not reversed when contributing to the topology then that topology is the subducting plate.
-            # A similar test applies to the 'right' but with the subducting line reversed in the topology.
-            if (subduction_polarity == "Left" and not geometry_reversal_flag) or (
-                subduction_polarity == "Right" and geometry_reversal_flag
-            ):
-                n_subducting_plates += 1
-                subducting_topology_types.append(type(sharing_resolved_topology))
-                # Make sure this topology actually has a plate ID
-                if (
-                    sharing_resolved_topology.get_feature().get_reconstruction_plate_id()
-                    is None
-                ):
-                    continue
-                subducting_plate = sharing_resolved_topology
-        else:
-            # The current topology sharing the subducting line has counter-clockwise orientation (when viewed from above the Earth).
-            # If the overriding plate (subduction polarity) is to the 'left' of the subducting line (when following its vertices in order)
-            # and the subducting line is reversed when contributing to the topology then that topology is the subducting plate.
-            # A similar test applies to the 'right' but with the subducting line not reversed in the topology.
-            if (subduction_polarity == "Left" and geometry_reversal_flag) or (
-                subduction_polarity == "Right" and not geometry_reversal_flag
-            ):
-                n_subducting_plates += 1
-                subducting_topology_types.append(type(sharing_resolved_topology))
-                # Make sure this topology actually has a plate ID
-                if (
-                    sharing_resolved_topology.get_feature().get_reconstruction_plate_id()
-                    is None
-                ):
-                    continue
-                subducting_plate = sharing_resolved_topology
-
-    if subducting_plate is None or n_subducting_plates > 2:
-        # Unable to find subducting plate, so return None.
-        return None
-    if len(subducting_topology_types) != len(set(subducting_topology_types)):
-        # More than one rigid plate or more than one deforming network
-        return None
-
-    return (subducting_plate, subduction_polarity)
-
-
-def subduction_convergence(
-    rotation_features_or_model,
-    topology_features,
-    threshold_sampling_distance_radians,
-    time,
-    velocity_delta_time=1.0,
-    anchor_plate_id=0,
-    include_slab_topologies=False,
-<<<<<<< HEAD
-    include_network_boundaries=False,
-=======
->>>>>>> d1d1ca86
-    **kwargs,
-):
-    # Docstring in numpydoc format...
-    """Find the convergence and absolute velocities sampled along trenches (subduction zones) at a particular geological time.
-
-    Each sampled point along trench returns the following information:
-
-    - 0 longitude of sample point
-    - 1 latitude of sample point
-    - 2 subducting convergence (relative to trench) velocity magnitude (in cm/yr)
-    - 3 subducting convergence velocity obliquity angle (angle between trench normal vector and convergence velocity vector)
-<<<<<<< HEAD
-    - 4 trench absolute (relative to anchor plate) velocity magnitude (in cm/yr)
-=======
-    - 4  trench absolute (relative to anchor plate) velocity magnitude (in cm/yr)
->>>>>>> d1d1ca86
-    - 5 trench absolute velocity obliquity angle (angle between trench normal vector and trench absolute velocity vector)
-    - 6 length of arc segment (in degrees) that current point is on
-    - 7 trench normal azimuth angle (clockwise starting at North, ie, 0 to 360 degrees) at current point
-    - 8 subducting plate ID
-    - 9 trench plate ID
-<<<<<<< HEAD
-
-    The optional 'output_*' parameters can be used to append extra data to the above output for each sampled trench point.
-    The order of any extra data is the same order in which the parameters are listed below.
-
-    The obliquity angles are in the range (-180, 180). The range (0, 180) goes clockwise (when viewed from above the Earth) from the
-=======
-    - 10 extra data can be appended by specifying optional keyword arguments (*kwargs* - see list of options below).
-
-    The obliquity angles are in the range (-180 180). The range (0, 180) goes clockwise (when viewed from above the Earth) from the
->>>>>>> d1d1ca86
-    trench normal direction to the velocity vector. The range (0, -180) goes counter-clockwise.
-    You can change the range (-180, 180) to the range (0, 360) by adding 360 to negative angles.
-    The trench normal is perpendicular to the trench and pointing toward the overriding plate.
-
-    Note that the convergence velocity magnitude is negative if the plates are diverging (if convergence obliquity angle
-    is greater than 90 or less than -90). And note that the absolute velocity magnitude is negative if the trench (subduction zone)
-    is moving towards the overriding plate (if absolute obliquity angle is less than 90 and greater than -90) - note that this
-    ignores the kinematics of the subducting plate. Similiarly for the subducting plate absolute velocity magnitude
-    (if keyword argument `output_subducting_absolute_velocity` is True).
-
-    Parameters
-    ----------
-    rotation_features_or_model : pygplates.RotationModel, or any combination of str, pygplates.FeatureCollection, pygplates.Feature
-        The rotation model can be specified as a RotationModel. Or it can be specified as a rotation feature collection,
-        or rotation filename, or rotation feature, or sequence of rotation features, or a sequence (eg, list or tuple) of any combination
-        of those four types.
-    topology_features: any combination of str, pygplates.FeatureCollection, pygplates.Feature
-        The topological boundary and network features and the topological section features they reference (regular and topological lines).
-        Can be specified as a feature collection, or filename, or feature, or sequence of features, or a sequence (eg, list or tuple)
-        of any combination of those four types.
-    threshold_sampling_distance_radians: float
-        Threshold sampling distance along trench (in radians).
-    time: float
-        The reconstruction time at which to query subduction convergence.
-    velocity_delta_time: float, optional
-        The delta time interval used for velocity calculations. Defaults to 1My.
-    anchor_plate_id: int, optional
-        The anchor plate of the rotation model. Defaults to zero.
-    include_slab_topologies : bool, default False
-        Include slab topologies (`gpml:TopologicalSlabBoundary`) in analysis.
-    include_network_boundaries : bool, default False
-        Whether to calculate subduction convergence along network boundaries that are not also plate boundaries (defaults to False).
-        If a deforming network shares a boundary with a plate then it'll get included regardless of this option.
-    output_distance_to_nearest_edge_of_trench : bool, default=False
-        Append the distance (in degrees) along the trench line to the nearest trench edge to each returned sample point.
-        A trench edge is the farthermost location on the current trench feature that contributes to a plate boundary.
-    output_distance_to_start_edge_of_trench : bool, default=False
-        Append the distance (in degrees) along the trench line from the start edge of the trench to each returned sample point.
-        The start of the trench is along the clockwise direction around the overriding plate.
-    output_convergence_velocity_components : bool, default=False
-        Append the convergence velocity orthogonal and parallel components (in cm/yr) to each returned sample point.
-        Orthogonal is normal to trench (in direction of overriding plate when positive).
-        Parallel is along trench (90 degrees clockwise from trench normal when positive).
-    output_trench_absolute_velocity_components : bool, default=False
-        Append the trench absolute velocity orthogonal and parallel components (in cm/yr) to each returned sample point.
-        Orthogonal is normal to trench (in direction of overriding plate when positive).
-        Parallel is along trench (90 degrees clockwise from trench normal when positive).
-    output_subducting_absolute_velocity : bool, default=False
-        Append the subducting plate absolute velocity magnitude (in cm/yr) and obliquity angle (in degrees) to each returned sample point.
-    output_subducting_absolute_velocity_components : bool, default=False
-        Append the subducting plate absolute velocity orthogonal and parallel components (in cm/yr) to each returned sample point.
-        Orthogonal is normal to trench (in direction of overriding plate when positive).
-        Parallel is along trench (90 degrees clockwise from trench normal when positive).
-    output_trench_normal : bool, default=False
-        Append the x, y and z components of the trench normal unit-length 3D vectors.
-        These vectors are normal to the trench in the direction of subduction (towards overriding plate).
-        These are global 3D vectors which differ from trench normal azimuth angles (ie, angles relative to North).
-
-    Returns
-    -------
-    list of tuples
-        The results for all points sampled along trench.
-        The size of the returned list is equal to the number of sampled points.
-        Each tuple in the list corresponds to a point and has the following tuple items:
-
-        * longitude of sample point
-        * latitude of sample point
-        * subducting convergence (relative to trench) velocity magnitude (in cm/yr)
-        * subducting convergence velocity obliquity angle (angle between trench normal vector and convergence velocity vector)
-        * trench absolute (relative to anchor plate) velocity magnitude (in cm/yr)
-        * trench absolute velocity obliquity angle (angle between trench normal vector and trench absolute velocity vector)
-        * length of arc segment (in degrees) that current point is on
-        * trench normal azimuth angle (clockwise starting at North, ie, 0 to 360 degrees) at current point
-        * subducting plate ID
-        * trench plate ID
-
-        The optional 'output_*' parameters can be used to append extra data to the tuple of each sampled trench point.
-        The order of any extra data is the same order in which the parameters are listed in this function.
-
-    Notes
-    -----
-    Each point in the output is the midpoint of a great circle arc between two adjacent points in the trench polyline.
-    The trench normal vector used in the obliquity calculations is perpendicular to the great circle arc of each point (arc midpoint)
-    and pointing towards the overriding plate (rather than away from it).
-
-    Each trench is sampled at approximately uniform intervals along its length (specified via a threshold sampling distance).
-    The sampling along the entire length of a trench is not exactly uniform. Each segment along a trench is sampled
-    such that the samples have a uniform spacing that is less than or equal to the threshold sampling distance. However each segment
-    in a trench might have a slightly different spacing distance (since segment lengths are not integer multiples of
-    the threshold sampling distance).
-
-    The trench normal (at each arc segment mid-point) always points *towards* the overriding plate.
-<<<<<<< HEAD
-=======
-
-    The optional *kwargs* parameters can be used to append extra data to the output tuple of each sample point.
-    The order of any extra data is the same order in which the parameters are listed below.
-
-    The following optional keyword arguments are supported by *kwargs*:
-
-    Parameters
-    ----------
-    output_distance_to_nearest_edge_of_trench : bool default=False
-        Append the distance (in degrees) along the trench line to the nearest
-        trench edge to each returned sample point. The trench edge is the location
-        on the current trench feature where the subducting or overriding plate changes.
-
-    output_distance_to_start_edge_of_trench: bool default=False
-        Append the distance (in degrees) along the trench line from the start edge of
-        the trench to each returned sample point. The start of the trench is along the
-        clockwise direction around the overriding plate.
-
-    output_convergence_velocity_components: bool default=False
-        Append the convergence velocity orthogonal and parallel
-        components (in cm/yr) to each returned sample point.
-        Orthogonal is normal to trench in direction of overriding plate.
-        Parallel is along trench and 90 degrees clockwise from orthogonal.
-
-    output_trench_absolute_velocity_components: bool default=False
-        Append the trench plate absolute velocity orthogonal and parallel
-        components (in cm/yr) to each returned sample point.
-        Orthogonal is normal to trench in direction of overriding plate.
-        Parallel is along trench and 90 degrees clockwise from orthogonal.
-
-    output_subducting_absolute_velocity: bool default=False
-        Append the subducting plate absolute velocity magnitude (in cm/yr) and
-        obliquity angle (in degrees) to each returned sample point.
-
-    output_subducting_absolute_velocity_components: bool default=False
-        Append the subducting plate absolute velocity orthogonal and parallel
-        components (in cm/yr) to each returned sample point.
-        Orthogonal is normal to trench in direction of overriding plate.
-        Parallel is along trench and 90 degrees clockwise from orthogonal.
-
-    output_trench_normal: bool default=False
-        Append the x, y and z components of the trench normal unit-length 3D vectors.
-        These vectors are normal to the trench in the direction of subduction
-        (towards overriding plate). These are global 3D vectors which differ from
-        trench normal azimuth angles (ie, angles relative to North).
-
->>>>>>> d1d1ca86
-    """
-    time = float(time)
-
-    # Turn rotation data into a RotationModel (if not already).
-    rotation_model = pygplates.RotationModel(rotation_features_or_model)
-
-    # Turn topology data into a list of features (if not already).
-    topology_features = pygplates.FeaturesFunctionArgument(
-        topology_features
-    ).get_features()
-    if not include_slab_topologies:
-        # Ignore slab topologies (usually flat slabs)
-        topology_features = [
-            i
-            for i in topology_features
-            if i.get_feature_type().to_qualified_string()
-            != "gpml:TopologicalSlabBoundary"
-        ]
-
-    # If requested, exclude resolved topological *networks*.
-    # Caller may only want subduction zones along *plate* boundaries.
-    resolve_topology_types = pygplates.ResolveTopologyType.boundary
-    if include_network_boundaries:
-        resolve_topology_types = (
-            resolve_topology_types | pygplates.ResolveTopologyType.network
-        )
-
-    # Resolve our topological plate polygons (and deforming networks) to the current 'time'.
-    # We generate both the resolved topology boundaries and the boundary sections between them.
-    resolved_topologies = []
-    shared_boundary_sections = []
-    pygplates.resolve_topologies(
-        topology_features,
-        rotation_model,
-        resolved_topologies,
-        time,
-        shared_boundary_sections,
-        anchor_plate_id,
-        resolve_topology_types=resolve_topology_types,
-    )
-
-    # List of tesselated subduction zone (trench) shared subsegment points and associated convergence parameters
-    # for the current 'time'.
-    output_data = []
-
-    # Iterate over the shared boundary sections of all resolved topologies.
-    for shared_boundary_section in shared_boundary_sections:
-        # Skip sections that are not subduction zones (trenches).
-        if (
-            shared_boundary_section.get_feature().get_feature_type()
-            != pygplates.FeatureType.gpml_subduction_zone
-        ):
-            continue
-
-        # The trench length is the sum of the lengths of the shared sub-segments.
-        # The shared sub-segments represent portions of the trench with different subducting plates.
-        # We need the trench length to determine whether a point along the trench is closer to the start or end of trench.
-        trench_length_radians = math.fsum(
-            shared_sub_segment.get_resolved_geometry().get_arc_length()
-            for shared_sub_segment in shared_boundary_section.get_shared_sub_segments()
-        )
-
-        # The distance-along-trench will accumulate as we traverse the shared sub-segments.
-        distance_along_trench_radians = 0.0
-
-        # Iterate over the shared sub-segments of the current subducting line.
-        # These are the parts of the subducting line that actually contribute to topological boundaries.
-        for shared_sub_segment in shared_boundary_section.get_shared_sub_segments():
-            # Find the subducting plate of the shared sub-segment.
-            #
-            # Note that prior to pyGPlates 0.22 we also looked for the overriding plate since it couldn't extract the individual trench plate IDs
-            # from a "resolved topological line" trench (now we use the trench plate IDs since our minimum requirement is version 0.28).
-            # Not having to find the overriding plate means we actually get a more accurate total subduction zone length in this script.
-            # This is because we are not forced to ignore trench sections where there's not exactly one overriding plate
-            # (and optionally a deforming network overlapping it). And also we're not counting duplicate subduction lines
-            # (where one duplicate is attached only to the overriding plate and the other attached only to the subducting plate)
-            # because we only count the subduction line attached to the subducting plate.
-            subducting_plate_and_polarity = find_subducting_plate(
-                shared_sub_segment,
-                include_slab_topologies=include_slab_topologies,
-            )
-            if not subducting_plate_and_polarity:
-                warnings.warn(
-                    'Unable to find the subducting plate of the subducting sub-segment "{0}" at {1}Ma.\n'
-                    "    Either the subduction polarity is not properly set or there"
-                    " are too many subducting plates sharing the sub-segment.\n"
-                    "    Ignoring current sub-segment.".format(
-                        shared_sub_segment.get_feature().get_name(), time
-                    ),
-                    RuntimeWarning,
-                )
-                continue
-            subducting_plate, subduction_polarity = subducting_plate_and_polarity
-            subducting_plate_id = (
-                subducting_plate.get_feature().get_reconstruction_plate_id()
-            )
-
-            # We need to reverse the trench normal direction if overriding plate is to
-            # the right of the subducting line since great circle arc normal is always to the left.
-            if subduction_polarity == "Left":
-                trench_normal_reversal = 1
-            else:
-                trench_normal_reversal = -1
-
-            # The plate ID of the trench line (as opposed to the subducting plate).
-            #
-            # Update: The plate IDs of the trench line and overriding plate can differ
-            # even in a non-deforming model due to smaller plates, not modelled by topologies, moving
-            # differently than the larger topological plate being modelled - and the trench line
-            # having plate IDs of the smaller plates near them. For that reason we use the plate ID
-            # of the trench line whenever we can.
-            #
-            # If the current shared sub-segment is part of a topological line then we obtain
-            # its sub-sub-segments. This is because trench lines that are topological lines might
-            # actually be deforming (or intended to be deforming) and hence their
-            # plate ID is not meaningful or at least we can't be sure whether it will be zero or the
-            # overriding plate (or something else). In this case we look at the plate IDs of the
-            # sub-sub-segments.
-            sub_segments_of_topological_line_sub_segment = (
-                shared_sub_segment.get_sub_segments()
-            )
-            if sub_segments_of_topological_line_sub_segment:
-                # Iterate over the sub-sub-segments associated with the topological line shared sub-segment.
-                for sub_sub_segment in sub_segments_of_topological_line_sub_segment:
-                    trench_plate_id = (
-                        sub_sub_segment.get_feature().get_reconstruction_plate_id()
-                    )
-
-                    sub_sub_segment_geometry = sub_sub_segment.get_resolved_geometry()
-                    # If sub-sub-segment was reversed when it contributed to the topological line shared sub-segment then
-                    # we need to use that reversed geometry so that it has the same order of points as the topological line.
-                    if sub_sub_segment.was_geometry_reversed_in_topology():
-                        # Create a new sub-sub-segment polyline with points in reverse order.
-                        sub_sub_segment_geometry = pygplates.PolylineOnSphere(
-                            sub_sub_segment_geometry[::-1]
-                        )
-
-                    _sub_segment_subduction_convergence(
-                        output_data,
-                        time,
-                        sub_sub_segment_geometry,
-                        trench_plate_id,
-                        subducting_plate_id,
-                        trench_normal_reversal,
-                        trench_length_radians,
-                        distance_along_trench_radians,
-                        threshold_sampling_distance_radians,
-                        velocity_delta_time,
-                        rotation_model,
-                        anchor_plate_id,
-                        **kwargs,
-                    )
-
-                    # Accumulate distance-along-trench.
-                    distance_along_trench_radians += (
-                        sub_sub_segment_geometry.get_arc_length()
-                    )
-
-            else:  # It's not a topological line...
-                trench_plate_id = (
-                    shared_sub_segment.get_feature().get_reconstruction_plate_id()
-                )
-                sub_segment_geometry = shared_sub_segment.get_resolved_geometry()
-                _sub_segment_subduction_convergence(
-                    output_data,
-                    time,
-                    sub_segment_geometry,
-                    trench_plate_id,
-                    subducting_plate_id,
-                    trench_normal_reversal,
-                    trench_length_radians,
-                    distance_along_trench_radians,
-                    threshold_sampling_distance_radians,
-                    velocity_delta_time,
-                    rotation_model,
-                    anchor_plate_id,
-                    **kwargs,
-                )
-
-                # Accumulate distance-along-trench by length of sub-segment geometry.
-                distance_along_trench_radians += sub_segment_geometry.get_arc_length()
-
-    return output_data
-
-
-def _sub_segment_subduction_convergence(
-    output_data,
-    time,
-    sub_segment_geometry,
-    trench_plate_id,
-    subducting_plate_id,
-    trench_normal_reversal,
-    trench_length_radians,
-    distance_along_trench_radians,
-    threshold_sampling_distance_radians,
-    velocity_delta_time,
-    rotation_model,
-    anchor_plate_id,
-    **kwargs,
-):
-    #
-    # Process keyword arguments.
-    #
-    output_distance_to_nearest_edge_of_trench = kwargs.get(
-        "output_distance_to_nearest_edge_of_trench", False
-    )
-    output_distance_to_start_edge_of_trench = kwargs.get(
-        "output_distance_to_start_edge_of_trench", False
-    )
-    output_convergence_velocity_components = kwargs.get(
-        "output_convergence_velocity_components", False
-    )
-    output_trench_absolute_velocity_components = kwargs.get(
-        "output_trench_absolute_velocity_components", False
-    )
-    output_subducting_absolute_velocity = kwargs.get(
-        "output_subducting_absolute_velocity", False
-    )
-    output_subducting_absolute_velocity_components = kwargs.get(
-        "output_subducting_absolute_velocity_components", False
-    )
-    output_trench_normal = kwargs.get("output_trench_normal", False)
-
-    # Get the rotation of the subducting plate relative to the trench line
-    # from 'time + velocity_delta_time' to 'time'.
-    convergence_relative_stage_rotation = rotation_model.get_rotation(
-        time,
-        subducting_plate_id,
-        time + velocity_delta_time,
-        trench_plate_id,
-        anchor_plate_id=anchor_plate_id,
-    )
-    #
-    # In the following:
-    #   * T is for Trench (subduction zone line)
-    #   * S is subducting plate
-    #   * A is anchor plate
-    #
-    # The trenches have been reconstructed using the rotation "R(0->t,A->T)":
-    #
-    #   reconstructed_geometry = R(0->t,A->T) * present_day_geometry
-    #
-    # We can write "R(0->t,A->T)" in terms of the convergence stage rotation "R(t+dt->t,T->S)" as:
-    #
-    #   R(0->t,A->T)  = R(0->t,A->S) * R(0->t,S->T)
-    #                 = R(0->t,A->S) * inverse[R(0->t,T->S)]
-    #                 = R(0->t,A->S) * inverse[R(t+dt->t,T->S) * R(0->t+dt,T->S)]
-    #                 = R(0->t,A->S) * inverse[stage_rotation * R(0->t+dt,T->S)]
-    #                 = R(0->t,A->S) * inverse[R(0->t+dt,T->S)] * inverse[stage_rotation]
-    #                 = R(0->t,A->S) * R(0->t+dt,S->T) * inverse[stage_rotation]
-    #
-    # So to get the *reconstructed* subduction line geometry into the stage rotation reference frame
-    # we need to rotate it by "inverse[R(0->t,A->S) * R(0->t+dt,S->T)]":
-    #
-    #   reconstructed_geometry = R(0->t,A->T) * present_day_geometry
-    #                          = R(0->t,A->S) * R(0->t+dt,S->T) * inverse[stage_rotation] * present_day_geometry
-    #   inverse[R(0->t,A->S) * R(0->t+dt,S->T)] * reconstructed_geometry = inverse[stage_rotation] * present_day_geometry
-    #
-    # Once we've done that we can calculate the velocities of those geometry points
-    # using the stage rotation. Then the velocities need to be rotated back from the
-    # stage rotation reference frame using the rotation "R(0->t,A->S) * R(0->t+dt,S->T)".
-    #
-    from_convergence_stage_frame = rotation_model.get_rotation(
-        time, subducting_plate_id, anchor_plate_id=anchor_plate_id
-    ) * rotation_model.get_rotation(
-        time + velocity_delta_time,
-        trench_plate_id,
-        fixed_plate_id=subducting_plate_id,
-        anchor_plate_id=anchor_plate_id,
-    )
-    to_convergence_stage_frame = from_convergence_stage_frame.get_inverse()
-
-    # Get the rotation of the trench relative to the anchor plate
-    # from 'time + velocity_delta_time' to 'time'.
-    #
-    # Note: We don't need to convert to and from the stage rotation reference frame
-    # like the above convergence because...
-    #
-    #   R(0->t,A->T)  = R(t+dt->t,A->T) * R(0->t+dt,A->T)
-    #
-    #   reconstructed_geometry = R(0->t,A->T) * present_day_geometry
-    #                          = R(t+dt->t,A->T) * R(0->t+dt,A->T) * present_day_geometry
-    #
-    # ...where *reconstructed* subduction line geometry is already in the frame of the stage rotation "R(t+dt->t,A->T)".
-    trench_equivalent_stage_rotation = rotation_model.get_rotation(
-        time,
-        trench_plate_id,
-        time + velocity_delta_time,
-        anchor_plate_id=anchor_plate_id,
-    )
-
-    if (
-        output_subducting_absolute_velocity
-        or output_subducting_absolute_velocity_components
-    ):
-        # Get the rotation of the subducting plate relative to the anchor plate
-        # from 'time + velocity_delta_time' to 'time'.
-        #
-        # Note: We don't need to convert to and from the stage rotation reference frame
-        # like the above convergence because...
-        #
-        #   R(0->t,A->T)  = R(0->t,A->S) * R(0->t,S->T)
-        #                 = R(t+dt->t,A->S) * R(0->t+dt,A->S) * R(0->t,S->T)
-        #
-        #   reconstructed_geometry = R(0->t,A->T) * present_day_geometry
-        #                          = R(t+dt->t,A->S) * R(0->t+dt,A->S) * R(0->t,S->T) * present_day_geometry
-        #
-        # ...where *reconstructed* subduction line geometry is already in the frame of the stage rotation "R(t+dt->t,A->S)".
-        subducting_equivalent_stage_rotation = rotation_model.get_rotation(
-            time,
-            subducting_plate_id,
-            time + velocity_delta_time,
-            anchor_plate_id=anchor_plate_id,
-        )
-
-    # Ensure the shared sub-segment is tessellated to within the threshold sampling distance.
-    tessellated_shared_sub_segment_polyline = sub_segment_geometry.to_tessellated(
-        threshold_sampling_distance_radians
-    )
-
-    # Iterate over the great circle arcs of the tessellated polyline to get the
-    # arc midpoints, lengths and trench normals.
-    # There is an arc between each adjacent pair of points in the polyline.
-    arc_midpoints = []
-    arc_lengths = []
-    trench_normals = []
-    for arc in tessellated_shared_sub_segment_polyline.get_segments():
-        if not arc.is_zero_length():
-            arc_midpoints.append(arc.get_arc_point(0.5))
-            arc_lengths.append(arc.get_arc_length())
-            # The normal to the trench in the direction of subduction (towards overriding plate).
-            trench_normals.append(
-                trench_normal_reversal * arc.get_great_circle_normal()
-            )
-
-    # Shouldn't happen, but just in case the shared sub-segment polyline coincides with a point.
-    if not arc_midpoints:
-        return
-
-    # The trench normals relative to North (azimuth).
-    # Convert global 3D normal vectors to local (magnitude, azimuth, inclination) tuples (one tuple per point).
-    trench_local_normals = pygplates.LocalCartesian.convert_from_geocentric_to_magnitude_azimuth_inclination(
-        arc_midpoints, trench_normals
-    )
-
-    # Calculate the convergence velocities at the arc midpoints.
-    #
-    # Note; We need to convert the reconstructed geometry points into the convergence stage rotation
-    # reference frame to calculate velocities and then convert the velocities using the
-    # reverse transform as mentioned above.
-    arc_midpoints_in_convergence_stage_frame = [
-        to_convergence_stage_frame * arc_midpoint for arc_midpoint in arc_midpoints
-    ]
-    convergence_velocity_vectors_in_convergence_stage_frame = (
-        pygplates.calculate_velocities(
-            arc_midpoints_in_convergence_stage_frame,
-            convergence_relative_stage_rotation,
-            velocity_delta_time,
-            pygplates.VelocityUnits.cms_per_yr,
-        )
-    )
-    convergence_velocity_vectors = [
-        from_convergence_stage_frame * velocity
-        for velocity in convergence_velocity_vectors_in_convergence_stage_frame
-    ]
-
-    # Calculate the trench absolute velocities at the arc midpoints.
-    trench_absolute_velocity_vectors = pygplates.calculate_velocities(
-        arc_midpoints,
-        trench_equivalent_stage_rotation,
-        velocity_delta_time,
-        pygplates.VelocityUnits.cms_per_yr,
-    )
-
-    if (
-        output_subducting_absolute_velocity
-        or output_subducting_absolute_velocity_components
-    ):
-        # Calculate the subducting absolute velocities at the arc midpoints.
-        subducting_absolute_velocity_vectors = pygplates.calculate_velocities(
-            arc_midpoints,
-            subducting_equivalent_stage_rotation,
-            velocity_delta_time,
-            pygplates.VelocityUnits.cms_per_yr,
-        )
-
-    for arc_index in range(len(arc_midpoints)):
-        arc_midpoint = arc_midpoints[arc_index]
-        arc_length = arc_lengths[arc_index]
-        trench_normal = trench_normals[arc_index]
-        trench_normal_azimuth = trench_local_normals[arc_index][1]
-        lat, lon = arc_midpoint.to_lat_lon()
-
-        # The direction towards which we rotate from the trench normal in a clockwise fashion.
-        clockwise_direction = pygplates.Vector3D.cross(
-            trench_normal, arc_midpoint.to_xyz()
-        )
-
-        # Calculate the convergence rate parameters.
-        convergence_velocity_vector = convergence_velocity_vectors[arc_index]
-        if convergence_velocity_vector.is_zero_magnitude():
-            convergence_velocity_magnitude = 0
-            convergence_obliquity_degrees = 0
-        else:
-            convergence_velocity_magnitude = convergence_velocity_vector.get_magnitude()
-            convergence_obliquity_degrees = math.degrees(
-                pygplates.Vector3D.angle_between(
-                    convergence_velocity_vector, trench_normal
-                )
-            )
-            # Anti-clockwise direction has range (0, -180) instead of (0, 180).
-            if (
-                pygplates.Vector3D.dot(convergence_velocity_vector, clockwise_direction)
-                < 0
-            ):
-                convergence_obliquity_degrees = -convergence_obliquity_degrees
-
-            # See if plates are diverging (moving away from each other).
-            # If plates are diverging (moving away from each other) then make the
-            # velocity magnitude negative to indicate this. This could be inferred from
-            # the obliquity but it seems this is the standard way to output convergence rate.
-            if math.fabs(convergence_obliquity_degrees) > 90:
-                convergence_velocity_magnitude = -convergence_velocity_magnitude
-
-        # Calculate the trench absolute velocity magnitude and obliquity.
-        trench_absolute_velocity_vector = trench_absolute_velocity_vectors[arc_index]
-        if trench_absolute_velocity_vector.is_zero_magnitude():
-            trench_absolute_velocity_magnitude = 0
-            trench_absolute_obliquity_degrees = 0
-        else:
-            trench_absolute_velocity_magnitude = (
-                trench_absolute_velocity_vector.get_magnitude()
-            )
-            trench_absolute_obliquity_degrees = math.degrees(
-                pygplates.Vector3D.angle_between(
-                    trench_absolute_velocity_vector, trench_normal
-                )
-            )
-            # Anti-clockwise direction has range (0, -180) instead of (0, 180).
-            if (
-                pygplates.Vector3D.dot(
-                    trench_absolute_velocity_vector, clockwise_direction
-                )
-                < 0
-            ):
-                trench_absolute_obliquity_degrees = -trench_absolute_obliquity_degrees
-
-            # See if the trench absolute motion is heading in the direction of the
-            # overriding plate. If it is then make the velocity magnitude negative to
-            # indicate this. This could be inferred from the obliquity but it seems this
-            # is the standard way to output trench velocity magnitude.
-            #
-            # Note that we are not calculating the motion of the trench
-            # relative to the overriding plate - they are usually attached to each other
-            # and hence wouldn't move relative to each other.
-            if math.fabs(trench_absolute_obliquity_degrees) < 90:
-                trench_absolute_velocity_magnitude = -trench_absolute_velocity_magnitude
-
-        # Start with the standard tuple, and add extra data later (if requested).
-        #
-        # The data will be output in GMT format (ie, lon first, then lat, etc).
-        output_tuple = (
-            lon,
-            lat,
-            convergence_velocity_magnitude,
-            convergence_obliquity_degrees,
-            trench_absolute_velocity_magnitude,
-            trench_absolute_obliquity_degrees,
-            math.degrees(arc_length),
-            math.degrees(trench_normal_azimuth),
-            subducting_plate_id,
-            trench_plate_id,
-        )
-
-        if (
-            output_distance_to_nearest_edge_of_trench
-            or output_distance_to_start_edge_of_trench
-        ):
-            # Increase by distance from previous segment mid-point to current segment mid-point.
-            # Which is half previous segment length and half current segment length.
-            if arc_index > 0:
-                prev_arc_length = arc_lengths[arc_index - 1]
-                distance_along_trench_radians += 0.5 * prev_arc_length
-            distance_along_trench_radians += 0.5 * arc_length
-
-            # Distance to nearest edge of the trench.
-            if output_distance_to_nearest_edge_of_trench:
-                if distance_along_trench_radians < 0.5 * trench_length_radians:
-                    distance_to_nearest_edge_of_trench_radians = (
-                        distance_along_trench_radians
-                    )
-                else:
-                    distance_to_nearest_edge_of_trench_radians = (
-                        trench_length_radians - distance_along_trench_radians
-                    )
-
-                output_tuple += (
-                    math.degrees(distance_to_nearest_edge_of_trench_radians),
-                )
-
-            # Distance to start edge of the trench.
-            if output_distance_to_start_edge_of_trench:
-                # We want the distance to be along the clockwise direction around the overriding plate.
-                if trench_normal_reversal < 0:
-                    # The overriding plate is on the right of the trench.
-                    # So the clockwise direction starts at the beginning of the trench.
-                    distance_to_start_edge_of_trench_radians = (
-                        distance_along_trench_radians
-                    )
-                else:
-                    # The overriding plate is on the left of the trench.
-                    # So the clockwise direction starts at the end of the trench.
-                    distance_to_start_edge_of_trench_radians = (
-                        trench_length_radians - distance_along_trench_radians
-                    )
-
-                output_tuple += (
-                    math.degrees(distance_to_start_edge_of_trench_radians),
-                )
-
-        if output_convergence_velocity_components:
-            # The orthogonal and parallel components are just magnitude multiplied by cosine and sine.
-            convergence_velocity_orthogonal = math.cos(
-                math.radians(convergence_obliquity_degrees)
-            ) * math.fabs(convergence_velocity_magnitude)
-            convergence_velocity_parallel = math.sin(
-                math.radians(convergence_obliquity_degrees)
-            ) * math.fabs(convergence_velocity_magnitude)
-            output_tuple += (
-                convergence_velocity_orthogonal,
-                convergence_velocity_parallel,
-            )
-
-        if output_trench_absolute_velocity_components:
-            # The orthogonal and parallel components are just magnitude multiplied by cosine and sine.
-            trench_absolute_velocity_orthogonal = math.cos(
-                math.radians(trench_absolute_obliquity_degrees)
-            ) * math.fabs(trench_absolute_velocity_magnitude)
-            trench_absolute_velocity_parallel = math.sin(
-                math.radians(trench_absolute_obliquity_degrees)
-            ) * math.fabs(trench_absolute_velocity_magnitude)
-            output_tuple += (
-                trench_absolute_velocity_orthogonal,
-                trench_absolute_velocity_parallel,
-            )
-
-        if (
-            output_subducting_absolute_velocity
-            or output_subducting_absolute_velocity_components
-        ):
-            # Calculate the subducting absolute velocity magnitude and obliquity.
-            subducting_absolute_velocity_vector = subducting_absolute_velocity_vectors[
-                arc_index
-            ]
-            if subducting_absolute_velocity_vector.is_zero_magnitude():
-                if output_subducting_absolute_velocity:
-                    output_tuple += (0.0, 0.0)
-                if output_subducting_absolute_velocity_components:
-                    output_tuple += (0.0, 0.0)
-            else:
-                subducting_absolute_velocity_magnitude = (
-                    subducting_absolute_velocity_vector.get_magnitude()
-                )
-                subducting_absolute_obliquity_degrees = math.degrees(
-                    pygplates.Vector3D.angle_between(
-                        subducting_absolute_velocity_vector, trench_normal
-                    )
-                )
-                # Anti-clockwise direction has range (0, -180) instead of (0, 180).
-                if (
-                    pygplates.Vector3D.dot(
-                        subducting_absolute_velocity_vector, clockwise_direction
-                    )
-                    < 0
-                ):
-                    subducting_absolute_obliquity_degrees = (
-                        -subducting_absolute_obliquity_degrees
-                    )
-
-                # See if the subducting absolute motion is heading in the direction of the overriding plate.
-                # If it is then make the velocity magnitude negative to indicate this.
-                if math.fabs(subducting_absolute_obliquity_degrees) < 90:
-                    subducting_absolute_velocity_magnitude = (
-                        -subducting_absolute_velocity_magnitude
-                    )
-
-                if output_subducting_absolute_velocity:
-                    output_tuple += (
-                        subducting_absolute_velocity_magnitude,
-                        subducting_absolute_obliquity_degrees,
-                    )
-                if output_subducting_absolute_velocity_components:
-                    # The orthogonal and parallel components are just magnitude multiplied by cosine and sine.
-                    subducting_absolute_velocity_orthogonal = math.cos(
-                        math.radians(subducting_absolute_obliquity_degrees)
-                    ) * math.fabs(subducting_absolute_velocity_magnitude)
-                    subducting_absolute_velocity_parallel = math.sin(
-                        math.radians(subducting_absolute_obliquity_degrees)
-                    ) * math.fabs(subducting_absolute_velocity_magnitude)
-                    output_tuple += (
-                        subducting_absolute_velocity_orthogonal,
-                        subducting_absolute_velocity_parallel,
-                    )
-
-        if output_trench_normal:
-            output_tuple += trench_normal.to_xyz()
-
-        output_data.append(output_tuple)
-
-
-def write_output_file(output_filename, output_data):
-    with open(output_filename, "w") as output_file:
-        for output_line in output_data:
-            output_file.write(" ".join(str(item) for item in output_line) + "\n")
-
-
-def create_coverage_feature_from_convergence_data(
-    subduction_convergence_data, time, **kwargs
-):
-    """Create a feature with a coverage geometry containing the calculated convergence and absolute velocity data.
-
-    Parameters
-    ----------
-    subduction_convergence_data : list of tuples
-        The subduction convergence data calculated by :func:`subduction_convergence`.
-        Each tuple in the list contains the calculated data for a single sample point on a trench line.
-    time: float
-        The reconstruction time associated with the subduction convergence data.
-    output_distance_to_nearest_edge_of_trench : bool, default=False
-        Append the distance (in degrees) along the trench line to the nearest trench edge to each returned sample point.
-        A trench edge is the farthermost location on the current trench feature that contributes to a plate boundary.
-    output_distance_to_start_edge_of_trench : bool, default=False
-        Append the distance (in degrees) along the trench line from the start edge of the trench to each returned sample point.
-        The start of the trench is along the clockwise direction around the overriding plate.
-    output_convergence_velocity_components : bool, default=False
-        Append the convergence velocity orthogonal and parallel components (in cm/yr) to each returned sample point.
-        Orthogonal is normal to trench (in direction of overriding plate when positive).
-        Parallel is along trench (90 degrees clockwise from trench normal when positive).
-    output_trench_absolute_velocity_components : bool, default=False
-        Append the trench absolute velocity orthogonal and parallel components (in cm/yr) to each returned sample point.
-        Orthogonal is normal to trench (in direction of overriding plate when positive).
-        Parallel is along trench (90 degrees clockwise from trench normal when positive).
-    output_subducting_absolute_velocity : bool, default=False
-        Append the subducting plate absolute velocity magnitude (in cm/yr) and obliquity angle (in degrees) to each returned sample point.
-    output_subducting_absolute_velocity_components : bool, default=False
-        Append the subducting plate absolute velocity orthogonal and parallel components (in cm/yr) to each returned sample point.
-        Orthogonal is normal to trench (in direction of overriding plate when positive).
-        Parallel is along trench (90 degrees clockwise from trench normal when positive).
-    output_trench_normal : bool, default=False
-        Append the x, y and z components of the trench normal unit-length 3D vectors.
-        These vectors are normal to the trench in the direction of subduction (towards overriding plate).
-        These are global 3D vectors which differ from trench normal azimuth angles (ie, angles relative to North).
-
-    Returns
-    -------
-    pygplates.Feature
-        The feature with a coverage geometry containing the calculated convergence and absolute velocity data.
-
-    Notes
-    -----
-    The optional 'output_*' parameters are the same as that of the `subduction_convergence` function , which is used to append extra data
-    to the output of each sample point. Here it is used to interpret the same output data and create scalar coverages.
-<<<<<<< HEAD
-=======
-
-    The following optional keyword arguments are supported by *kwargs*:
-
-    Parameters
-    ----------
-    output_distance_to_nearest_edge_of_trench : bool default=False
-        Append the distance (in degrees) along the trench line to the nearest
-        trench edge to each returned sample point. The trench edge is the location
-        on the current trench feature where the subducting or overriding plate changes.
-
-    output_distance_to_start_edge_of_trench: bool default=False
-        Append the distance (in degrees) along the trench line from the start edge of
-        the trench to each returned sample point. The start of the trench is along the
-        clockwise direction around the overriding plate.
-
-    output_convergence_velocity_components: bool default=False
-        Append the convergence velocity orthogonal and parallel
-        components (in cm/yr) to each returned sample point.
-        Orthogonal is normal to trench in direction of overriding plate.
-        Parallel is along trench and 90 degrees clockwise from orthogonal.
-
-    output_trench_absolute_velocity_components: bool default=False
-        Append the trench plate absolute velocity orthogonal and parallel
-        components (in cm/yr) to each returned sample point.
-        Orthogonal is normal to trench in direction of overriding plate.
-        Parallel is along trench and 90 degrees clockwise from orthogonal.
-
-    output_subducting_absolute_velocity: bool default=False
-        Append the subducting plate absolute velocity magnitude (in cm/yr) and
-        obliquity angle (in degrees) to each returned sample point.
-
-    output_subducting_absolute_velocity_components: bool default=False
-        Append the subducting plate absolute velocity orthogonal and parallel
-        components (in cm/yr) to each returned sample point.
-        Orthogonal is normal to trench in direction of overriding plate.
-        Parallel is along trench and 90 degrees clockwise from orthogonal.
-
-    output_trench_normal: bool default=False
-        Append the x, y and z components of the trench normal unit-length 3D vectors.
-        These vectors are normal to the trench in the direction of subduction
-        (towards overriding plate). These are global 3D vectors which differ from
-        trench normal azimuth angles (ie, angles relative to North).
->>>>>>> d1d1ca86
-    """
-
-    #
-    # Process keyword arguments.
-    #
-    output_distance_to_nearest_edge_of_trench = kwargs.get(
-        "output_distance_to_nearest_edge_of_trench", False
-    )
-    output_distance_to_start_edge_of_trench = kwargs.get(
-        "output_distance_to_start_edge_of_trench", False
-    )
-    output_convergence_velocity_components = kwargs.get(
-        "output_convergence_velocity_components", False
-    )
-    output_trench_absolute_velocity_components = kwargs.get(
-        "output_trench_absolute_velocity_components", False
-    )
-    output_subducting_absolute_velocity = kwargs.get(
-        "output_subducting_absolute_velocity", False
-    )
-    output_subducting_absolute_velocity_components = kwargs.get(
-        "output_subducting_absolute_velocity_components", False
-    )
-    output_trench_normal = kwargs.get("output_trench_normal", False)
-
-    # Convert the list of tuples (one tuple per sample point) into a tuple of lists (one list per data parameter).
-    parameter_lists = list(zip(*subduction_convergence_data))
-
-    # Put all convergence data for the current reconstruction time into a single feature.
-    coverage_feature = pygplates.Feature()
-
-    # Make it only appear at 'time'.
-    coverage_feature.set_valid_time(time + 0.5, time - 0.5)
-
-    # Extract the non-optional parameters.
-    all_lon = parameter_lists[0]
-    all_lat = parameter_lists[1]
-    all_convergence_velocity_magnitude = parameter_lists[2]
-    all_convergence_obliquity_degrees = parameter_lists[3]
-    all_trench_absolute_velocity_magnitude = parameter_lists[4]
-    all_trench_absolute_obliquity_degrees = parameter_lists[5]
-    all_subducting_length_degrees = parameter_lists[6]
-    all_trench_normal_azimuth_degrees = parameter_lists[7]
-    all_subducting_plate_id = parameter_lists[8]
-    all_trench_plate_id = parameter_lists[9]
-
-    # Add each data parameter as a separate scalar coverage.
-    coverage_geometry = pygplates.MultiPointOnSphere(zip(all_lat, all_lon))
-    coverage_scalars = {
-        pygplates.ScalarType.create_gpml(
-            "ConvergenceVelocityMagnitude"
-        ): all_convergence_velocity_magnitude,
-        pygplates.ScalarType.create_gpml(
-            "ConvergenceObliquityDegrees"
-        ): all_convergence_obliquity_degrees,
-        pygplates.ScalarType.create_gpml(
-            "TrenchAbsoluteVelocityMagnitude"
-        ): all_trench_absolute_velocity_magnitude,
-        pygplates.ScalarType.create_gpml(
-            "TrenchAbsoluteObliquityDegrees"
-        ): all_trench_absolute_obliquity_degrees,
-        pygplates.ScalarType.create_gpml(
-            "SubductingLengthDegrees"
-        ): all_subducting_length_degrees,
-        pygplates.ScalarType.create_gpml(
-            "TrenchNormalAzimuthDegrees"
-        ): all_trench_normal_azimuth_degrees,
-        pygplates.ScalarType.create_gpml("SubductingPlateId"): all_subducting_plate_id,
-        pygplates.ScalarType.create_gpml("TrenchPlateId"): all_trench_plate_id,
-    }
-
-    # Extract the optional parameters.
-    optional_parameter_index = 10
-
-    if output_distance_to_nearest_edge_of_trench:
-        all_distance_to_nearest_edge_of_trench_degrees = parameter_lists[
-            optional_parameter_index
-        ]
-        coverage_scalars[
-            pygplates.ScalarType.create_gpml("DistanceToNearestEdgeOfTrenchDegrees")
-        ] = all_distance_to_nearest_edge_of_trench_degrees
-        optional_parameter_index += 1
-    if output_distance_to_start_edge_of_trench:
-        all_distance_to_start_edge_of_trench_degrees = parameter_lists[
-            optional_parameter_index
-        ]
-        coverage_scalars[
-            pygplates.ScalarType.create_gpml("DistanceToStartEdgeOfTrenchDegrees")
-        ] = all_distance_to_start_edge_of_trench_degrees
-        optional_parameter_index += 1
-    if output_convergence_velocity_components:
-        all_convergence_velocity_orthogonal = parameter_lists[optional_parameter_index]
-        coverage_scalars[
-            pygplates.ScalarType.create_gpml("ConvergenceVelocityOrthogonal")
-        ] = all_convergence_velocity_orthogonal
-        optional_parameter_index += 1
-        all_convergence_velocity_parallel = parameter_lists[optional_parameter_index]
-        coverage_scalars[
-            pygplates.ScalarType.create_gpml("ConvergenceVelocityParallel")
-        ] = all_convergence_velocity_parallel
-        optional_parameter_index += 1
-    if output_trench_absolute_velocity_components:
-        all_trench_absolute_velocity_orthogonal = parameter_lists[
-            optional_parameter_index
-        ]
-        coverage_scalars[
-            pygplates.ScalarType.create_gpml("TrenchAbsoluteVelocityOrthogonal")
-        ] = all_trench_absolute_velocity_orthogonal
-        optional_parameter_index += 1
-        all_trench_absolute_velocity_parallel = parameter_lists[
-            optional_parameter_index
-        ]
-        coverage_scalars[
-            pygplates.ScalarType.create_gpml("TrenchAbsoluteVelocityParallel")
-        ] = all_trench_absolute_velocity_parallel
-        optional_parameter_index += 1
-    if output_subducting_absolute_velocity:
-        all_subducting_absolute_velocity_magnitude = parameter_lists[
-            optional_parameter_index
-        ]
-        coverage_scalars[
-            pygplates.ScalarType.create_gpml("SubductingAbsoluteVelocityMagnitude")
-        ] = all_subducting_absolute_velocity_magnitude
-        optional_parameter_index += 1
-        all_subducting_absolute_obliquity_degrees = parameter_lists[
-            optional_parameter_index
-        ]
-        coverage_scalars[
-            pygplates.ScalarType.create_gpml("SubductingAbsoluteObliquityDegrees")
-        ] = all_subducting_absolute_obliquity_degrees
-        optional_parameter_index += 1
-    if output_subducting_absolute_velocity_components:
-        all_subducting_absolute_velocity_orthogonal = parameter_lists[
-            optional_parameter_index
-        ]
-        coverage_scalars[
-            pygplates.ScalarType.create_gpml("SubductingAbsoluteVelocityOrthogonal")
-        ] = all_subducting_absolute_velocity_orthogonal
-        optional_parameter_index += 1
-        all_subducting_absolute_velocity_parallel = parameter_lists[
-            optional_parameter_index
-        ]
-        coverage_scalars[
-            pygplates.ScalarType.create_gpml("SubductingAbsoluteVelocityParallel")
-        ] = all_subducting_absolute_velocity_parallel
-        optional_parameter_index += 1
-    if output_trench_normal:
-        all_trench_normal_x = parameter_lists[optional_parameter_index]
-        coverage_scalars[pygplates.ScalarType.create_gpml("TrenchNormalX")] = (
-            all_trench_normal_x
-        )
-        optional_parameter_index += 1
-        all_trench_normal_y = parameter_lists[optional_parameter_index]
-        coverage_scalars[pygplates.ScalarType.create_gpml("TrenchNormalY")] = (
-            all_trench_normal_y
-        )
-        optional_parameter_index += 1
-        all_trench_normal_z = parameter_lists[optional_parameter_index]
-        coverage_scalars[pygplates.ScalarType.create_gpml("TrenchNormalZ")] = (
-            all_trench_normal_z
-        )
-        optional_parameter_index += 1
-
-    coverage_feature.set_geometry((coverage_geometry, coverage_scalars))
-
-    return coverage_feature
-
-
-def subduction_convergence_over_time(
-    output_filename_prefix,
-    output_filename_extension,
-    rotation_filenames,
-    topology_filenames,
-    threshold_sampling_distance_radians,
-    time_young,
-    time_old,
-    time_increment,
-    velocity_delta_time=1.0,
-    anchor_plate_id=0,
-    output_gpml_filename=None,
-    include_slab_topologies=False,
-    **kwargs,
-):
-    """calculate subduction convergence over time"""
-    if time_increment <= 0:
-        raise ValueError(
-            'The time increment "{0}" is not positive and non-zero.'.format(
-                time_increment
-            )
-        )
-
-    if time_young > time_old:
-        raise ValueError(
-            "The young time {0} is older (larger) than the old time {1}.".format(
-                time_young, time_old
-            )
-        )
-
-    rotation_model = pygplates.RotationModel(rotation_filenames)
-
-    # Read/parse the topological features once so we're not doing at each time iteration.
-    topology_features = [
-        pygplates.FeatureCollection(topology_filename)
-        for topology_filename in topology_filenames
-    ]
-
-    if output_gpml_filename:
-        coverage_features = []
-
-    # Iterate over the time rage.
-    time = time_young
-    while time <= pygplates.GeoTimeInstant(time_old):
-        # print('Time {0}'.format(time))
-
-        # Returns a list of tesselated trench points and associated convergence parameters
-        # to write to the output file for the current 'time'.
-        output_data = subduction_convergence(
-            rotation_model,
-            topology_features,
-            threshold_sampling_distance_radians,
-            time,
-            velocity_delta_time,
-            anchor_plate_id,
-            include_slab_topologies=include_slab_topologies,
-            **kwargs,
-        )
-
-        if output_data:
-            output_filename = "{0}_{1:0.2f}.{2}".format(
-                output_filename_prefix, time, output_filename_extension
-            )
-            write_output_file(output_filename, output_data)
-
-            # Also keep track of convergence data if we need to write out a GPML file.
-            if output_gpml_filename:
-                coverage_feature = create_coverage_feature_from_convergence_data(
-                    output_data, time, **kwargs
-                )
-                coverage_features.append(coverage_feature)
-
-        # Increment the time further into the past.
-        time += time_increment
-
-    if output_gpml_filename:
-        # Write out all coverage features to a single GPML file.
-        pygplates.FeatureCollection(coverage_features).write(output_gpml_filename)
-
-    return 0  # Success
-
-
-# Convert mm/yr to cm/yr.
-_MM_YR_TO_CM_YR = 0.1
-
-# Earth mean radius in kms.
-_EARTH_RADIUS_KMS = 6371.009
-
-
-def convert_old_convergence_output(old_convergence_data, **kwargs):
-<<<<<<< HEAD
-    """Converts the output of the old "convergence.py" script to the current output format of the `subduction_convergence` function.
-=======
-    """Converts the output of the old "convergence.py" script to the current output format of the *subduction_convergence* function.
->>>>>>> d1d1ca86
-
-    This function's purpose is to help transition workflows that use "convergence.py" to use this script instead.
-    At the time this function was implemented, both scripts have essentially the same output with just minor format differences (as seen below).
-    However in the future this script will generate additional outputs (such as deformation strain rates) that the old script will not.
-
-<<<<<<< HEAD
-    Parameters
-    ----------
-    old_convergence_data : list of tuples
-        The subduction convergence data output from the old "convergence.py" script.
-        Each tuple in the list contains the data for a single sample point on a trench line.
-    output_distance_to_nearest_edge_of_trench : bool, default=False
-        Append the distance (in degrees) along the trench line to the nearest trench edge to each returned sample point.
-        A trench edge is the farthermost location on the current trench feature that contributes to a plate boundary.
-    output_distance_to_start_edge_of_trench : bool, default=False
-        Append the distance (in degrees) along the trench line from the start edge of the trench to each returned sample point.
-        The start of the trench is along the clockwise direction around the overriding plate.
-    output_convergence_velocity_components : bool, default=False
-        Append the convergence velocity orthogonal and parallel components (in cm/yr) to each returned sample point.
-        Orthogonal is normal to trench (in direction of overriding plate when positive).
-        Parallel is along trench (90 degrees clockwise from trench normal when positive).
-    output_trench_absolute_velocity_components : bool, default=False
-        Append the trench absolute velocity orthogonal and parallel components (in cm/yr) to each returned sample point.
-        Orthogonal is normal to trench (in direction of overriding plate when positive).
-        Parallel is along trench (90 degrees clockwise from trench normal when positive).
-    output_subducting_absolute_velocity : bool, default=False
-        Append the subducting plate absolute velocity magnitude (in cm/yr) and obliquity angle (in degrees) to each returned sample point.
-    output_subducting_absolute_velocity_components : bool, default=False
-        Append the subducting plate absolute velocity orthogonal and parallel components (in cm/yr) to each returned sample point.
-        Orthogonal is normal to trench (in direction of overriding plate when positive).
-        Parallel is along trench (90 degrees clockwise from trench normal when positive).
-    output_trench_normal : bool, default=False
-        Append the x, y and z components of the trench normal unit-length 3D vectors.
-        These vectors are normal to the trench in the direction of subduction (towards overriding plate).
-        These are global 3D vectors which differ from trench normal azimuth angles (ie, angles relative to North).
-
-    Returns
-    -------
-    list of tuples
-        The converted results for all input points from the old "convergence.py" script.
-        The size of the returned list is equal to the number of input points.
-        Each tuple in the list corresponds to a point and has the following tuple items:
-
-        * longitude of sample point
-        * latitude of sample point
-        * subducting convergence (relative to trench) velocity magnitude (in cm/yr)
-        * subducting convergence velocity obliquity angle (angle between trench normal vector and convergence velocity vector)
-        * trench absolute (relative to anchor plate) velocity magnitude (in cm/yr)
-        * trench absolute velocity obliquity angle (angle between trench normal vector and trench absolute velocity vector)
-        * length of arc segment (in degrees) that current point is on
-        * trench normal azimuth angle (clockwise starting at North, ie, 0 to 360 degrees) at current point
-        * subducting plate ID
-        * trench plate ID
-
-        The optional 'output_*' parameters can be used to append extra data to the tuple of each sampled trench point.
-        The order of any extra data is the same order in which the parameters are listed in this function.
-
-    Notes
-    -----
-    The optional 'output_*' parameters are the same as that of the `subduction_convergence` function , which is used to append extra data
-    to the output of each sample point.
-=======
-    The *kwargs* is the same as that of the *subduction_convergence* function, which is used to append extra data to the output of each sample point.
-
-    The following optional keyword arguments are supported by *kwargs*:
-
-    Parameters
-    ----------
-    output_distance_to_nearest_edge_of_trench : bool default=False
-        Append the distance (in degrees) along the trench line to the nearest
-        trench edge to each returned sample point. The trench edge is the location
-        on the current trench feature where the subducting or overriding plate changes.
-
-    output_distance_to_start_edge_of_trench: bool default=False
-        Append the distance (in degrees) along the trench line from the start edge of
-        the trench to each returned sample point. The start of the trench is along the
-        clockwise direction around the overriding plate.
-
-    output_convergence_velocity_components: bool default=False
-        Append the convergence velocity orthogonal and parallel
-        components (in cm/yr) to each returned sample point.
-        Orthogonal is normal to trench in direction of overriding plate.
-        Parallel is along trench and 90 degrees clockwise from orthogonal.
-
-    output_trench_absolute_velocity_components: bool default=False
-        Append the trench plate absolute velocity orthogonal and parallel
-        components (in cm/yr) to each returned sample point.
-        Orthogonal is normal to trench in direction of overriding plate.
-        Parallel is along trench and 90 degrees clockwise from orthogonal.
-
-    output_subducting_absolute_velocity: bool default=False
-        Append the subducting plate absolute velocity magnitude (in cm/yr) and
-        obliquity angle (in degrees) to each returned sample point.
-
-    output_subducting_absolute_velocity_components: bool default=False
-        Append the subducting plate absolute velocity orthogonal and parallel
-        components (in cm/yr) to each returned sample point.
-        Orthogonal is normal to trench in direction of overriding plate.
-        Parallel is along trench and 90 degrees clockwise from orthogonal.
-
-    output_trench_normal: bool default=False
-        Append the x, y and z components of the trench normal unit-length 3D vectors.
-        These vectors are normal to the trench in the direction of subduction
-        (towards overriding plate). These are global 3D vectors which differ from
-        trench normal azimuth angles (ie, angles relative to North).
-
->>>>>>> d1d1ca86
-    """
-
-    #
-    # Process keyword arguments.
-    #
-    output_distance_to_nearest_edge_of_trench = kwargs.get(
-        "output_distance_to_nearest_edge_of_trench", False
-    )
-    output_distance_to_start_edge_of_trench = kwargs.get(
-        "output_distance_to_start_edge_of_trench", False
-    )
-    output_convergence_velocity_components = kwargs.get(
-        "output_convergence_velocity_components", False
-    )
-    output_trench_absolute_velocity_components = kwargs.get(
-        "output_trench_absolute_velocity_components", False
-    )
-    output_subducting_absolute_velocity = kwargs.get(
-        "output_subducting_absolute_velocity", False
-    )
-    output_subducting_absolute_velocity_components = kwargs.get(
-        "output_subducting_absolute_velocity_components", False
-    )
-    output_trench_normal = kwargs.get("output_trench_normal", False)
-
-    new_convergence_data = []
-    for old_convergence_data_sample in old_convergence_data:
-        (
-            # Longitude of mid-point of segment (degrees).
-            old_longitude,
-            # Latitude of mid-point of segment (degrees).
-            old_latitude,
-            # Convergence velocity magnitude (mm/yr).
-            old_convRate,
-            # Length of segment containing the sample mid-point (km).
-            old_segmentLength,
-            # Subducting plate velocity orthogonal to the trench in direction of overriding plate (mm/yr).
-            old_orthAbs,
-            # Overriding plate velocity orthogonal to the trench in direction of overriding plate (mm/yr).
-            old_orthOP,
-            # Trench velocity orthogonal to the trench in direction of overriding plate (mm/yr).
-            old_orthTrench,
-            # Convergence obliquity (degrees) varies from 0 to 90 degrees (regardless of diverging/converging).
-            old_subObliquity,
-            # Subduction line polarity (degrees).
-            # Angle from North (-180 to 180 degrees) along subduction line
-            # in order of its points (ie, first to last).
-            # Note that the subduction line's points are reversed (if necessary)
-            # so that the overriding plate is always on its right.
-            old_subPolarity,
-            # Distance (km) to start of subduction line, where start is the first point along
-            # subduction line where subducting/overriding plate IDs are same as current location.
-            # Note that the subduction line's points are reversed (if necessary)
-            # so that the overriding plate is always on its right.
-            old_distEdge,
-            # Convergence velocity orthogonal to the trench in direction of overriding plate (mm/yr).
-            old_convPerp,
-            # Convergence velocity parallel to the trench (mm/yr) along subduction line
-            # in order of its points (ie, first to last).
-            # Note that the subduction line's points are reversed (if necessary)
-            # so that the overriding plate is always on its right.
-            old_convPar,
-            # Subducting plate velocity parallel to the trench (mm/yr) along subduction line
-            # in order of its points (ie, first to last).
-            # Note that the subduction line's points are reversed (if necessary)
-            # so that the overriding plate is always on its right.
-            old_parAbs,
-            # Overriding plate velocity parallel to the trench (mm/yr) along subduction line
-            # in order of its points (ie, first to last).
-            # Note that the subduction line's points are reversed (if necessary)
-            # so that the overriding plate is always on its right.
-            old_parOP,
-            # Trench velocity parallel to the trench (mm/yr) along subduction line
-            # in order of its points (ie, first to last).
-            # Note that the subduction line's points are reversed (if necessary)
-            # so that the overriding plate is always on its right.
-            old_parTrench,
-            # Distance (km) to edge of subduction line, where edge is nearest location along
-            # subduction line where subducting/overriding plate IDs differ from current location.
-            old_distEdgeTotal,
-            # Subducting plate ID.
-            old_SPid,
-            # Trench plate ID.
-            old_TRENCHid,
-            # Overriding plate ID.
-            old_OPid,
-        ) = old_convergence_data_sample
-
-        new_longitude = old_longitude
-        new_latitude = old_latitude
-
-        # Convergence velocity magnitude.
-        new_convergence_velocity_magnitude = _MM_YR_TO_CM_YR * old_convRate
-        # The convergence velocity magnitude is negative if the plates are diverging.
-        if old_convPerp < 0:
-            new_convergence_velocity_magnitude = -new_convergence_velocity_magnitude
-
-        #
-        # The vertical line is subduction line in old convergence (normal is always to the right).
-        # The new obliquity goes clockwise (0 to 180) and counter-clockwise (0 to -180) from the normal
-        # (which points in the direction of the overriding plate).
-        # This is atan2(-y, x) where x is component of convergence velocity in the normal direction, and
-        # y is component of convergence along old subduction line.
-        #
-        #                 --> normal
-        #                ^\    positive
-        #                | \  obliquity
-        #                |  \
-        #
-        #             <-- normal
-        #    negative   /^
-        #   obliquity  / |
-        #             /  |
-        #
-        new_convergence_obliquity_degrees = math.degrees(
-            math.atan2(-old_convPar, old_convPerp)
-        )
-
-        # Trench absolute velocity magnitude obtained parallel and orthogonal components.
-        new_trench_absolute_velocity_magnitude = _MM_YR_TO_CM_YR * math.sqrt(
-            old_parTrench * old_parTrench + old_orthTrench * old_orthTrench
-        )
-        # The trench absolute velocity magnitude is negative if trench is moving toward the overriding plate.
-        if old_orthTrench > 0:
-            new_trench_absolute_velocity_magnitude = (
-                -new_trench_absolute_velocity_magnitude
-            )
-
-        # Same reasoning as for convergence obliquity above.
-        new_trench_absolute_obliquity_degrees = math.degrees(
-            math.atan2(-old_parTrench, old_orthTrench)
-        )
-
-        # Convert distance in kms to degrees.
-        new_arc_length_degrees = math.degrees(old_segmentLength / _EARTH_RADIUS_KMS)
-
-        # The old subduction polarity points along the subduction line, and since the overriding plate
-        # (and hence normal) is always to the right, we simply add 90 degrees to point along normal.
-        new_subducting_arc_normal_azimuth_degrees = old_subPolarity + 90.0
-        # Ensure range is [0,360].
-        new_subducting_arc_normal_azimuth_degrees = (
-            new_subducting_arc_normal_azimuth_degrees + 360.0
-        ) % 360.0
-
-        new_subducting_plate_id = old_SPid
-        new_subduction_zone_plate_id = old_TRENCHid
-
-        new_convergence_data_sample = (
-            new_longitude,
-            new_latitude,
-            new_convergence_velocity_magnitude,
-            new_convergence_obliquity_degrees,
-            new_trench_absolute_velocity_magnitude,
-            new_trench_absolute_obliquity_degrees,
-            new_arc_length_degrees,
-            new_subducting_arc_normal_azimuth_degrees,
-            new_subducting_plate_id,
-            new_subduction_zone_plate_id,
-        )
-
-        if output_distance_to_nearest_edge_of_trench:
-            # Convert distance in kms to degrees.
-            new_distance_to_nearest_edge_of_trench_degrees = math.degrees(
-                old_distEdgeTotal / _EARTH_RADIUS_KMS
-            )
-
-            new_convergence_data_sample += (
-                new_distance_to_nearest_edge_of_trench_degrees,
-            )
-
-        if output_distance_to_start_edge_of_trench:
-            # Convert distance in kms to degrees.
-            new_distance_to_start_edge_of_trench_degrees = math.degrees(
-                old_distEdge / _EARTH_RADIUS_KMS
-            )
-
-            new_convergence_data_sample += (
-                new_distance_to_start_edge_of_trench_degrees,
-            )
-
-        if output_convergence_velocity_components:
-            new_convergence_velocity_orthogonal = _MM_YR_TO_CM_YR * old_convPerp
-            new_convergence_velocity_parallel = _MM_YR_TO_CM_YR * -old_convPar
-
-            # Should give same values as the following...
-            #
-            # # The orthogonal and parallel components are just magnitude multiplied by cosine and sine.
-            # new_convergence_velocity_orthogonal = (
-            #     math.cos(math.radians(new_convergence_obliquity_degrees)) * math.fabs(new_convergence_velocity_magnitude))
-            # new_convergence_velocity_parallel = (
-            #     math.sin(math.radians(new_convergence_obliquity_degrees)) * math.fabs(new_convergence_velocity_magnitude))
-
-            new_convergence_data_sample += (
-                new_convergence_velocity_orthogonal,
-                new_convergence_velocity_parallel,
-            )
-
-        if output_trench_absolute_velocity_components:
-            new_trench_absolute_velocity_orthogonal = _MM_YR_TO_CM_YR * old_orthTrench
-            new_trench_absolute_velocity_parallel = _MM_YR_TO_CM_YR * -old_parTrench
-
-            # Should give same values as the following...
-            #
-            # # The orthogonal and parallel components are just magnitude multiplied by cosine and sine.
-            # new_trench_absolute_velocity_orthogonal = (
-            #     math.cos(math.radians(new_trench_absolute_obliquity_degrees)) * math.fabs(new_trench_absolute_velocity_magnitude))
-            # new_trench_absolute_velocity_parallel = (
-            #     math.sin(math.radians(new_trench_absolute_obliquity_degrees)) * math.fabs(new_trench_absolute_velocity_magnitude))
-
-            new_convergence_data_sample += (
-                new_trench_absolute_velocity_orthogonal,
-                new_trench_absolute_velocity_parallel,
-            )
-
-        if (
-            output_subducting_absolute_velocity
-            or output_subducting_absolute_velocity_components
-        ):
-            # Subducting absolute velocity magnitude obtained parallel and orthogonal components.
-            new_subducting_absolute_velocity_magnitude = _MM_YR_TO_CM_YR * math.sqrt(
-                old_parAbs * old_parAbs + old_orthAbs * old_orthAbs
-            )
-            # The subducting absolute velocity magnitude is negative if subducting plate is moving toward the overriding plate.
-            if old_orthAbs > 0:
-                new_subducting_absolute_velocity_magnitude = (
-                    -new_subducting_absolute_velocity_magnitude
-                )
-
-            # Same reasoning as for convergence obliquity above.
-            new_subducting_absolute_obliquity_degrees = math.degrees(
-                math.atan2(-old_parAbs, old_orthAbs)
-            )
-
-            if output_subducting_absolute_velocity:
-                new_convergence_data_sample += (
-                    new_subducting_absolute_velocity_magnitude,
-                    new_subducting_absolute_obliquity_degrees,
-                )
-            if output_subducting_absolute_velocity_components:
-                new_subducting_absolute_velocity_orthogonal = (
-                    _MM_YR_TO_CM_YR * old_orthAbs
-                )
-                new_subducting_absolute_velocity_parallel = (
-                    _MM_YR_TO_CM_YR * -old_parAbs
-                )
-
-                # Should give same values as the following...
-                #
-                # # The orthogonal and parallel components are just magnitude multiplied by cosine and sine.
-                # new_subducting_absolute_velocity_orthogonal = (
-                #     math.cos(math.radians(new_subducting_absolute_obliquity_degrees)) * math.fabs(new_subducting_absolute_velocity_magnitude))
-                # new_subducting_absolute_velocity_parallel = (
-                #     math.sin(math.radians(new_subducting_absolute_obliquity_degrees)) * math.fabs(new_subducting_absolute_velocity_magnitude))
-
-                new_convergence_data_sample += (
-                    new_subducting_absolute_velocity_orthogonal,
-                    new_subducting_absolute_velocity_parallel,
-                )
-
-        if output_trench_normal:
-            # Convert trench normal from local (magnitude, azimuth, inclination) to a global 3D vector.
-            local_cartesian = pygplates.LocalCartesian((new_latitude, new_longitude))
-            trench_normal = (
-                local_cartesian.from_magnitude_azimuth_inclination_to_geocentric(
-                    (1.0, math.radians(new_subducting_arc_normal_azimuth_degrees), 0.0)
-                )
-            )
-            new_convergence_data_sample += trench_normal.to_xyz()
-
-        new_convergence_data.append(new_convergence_data_sample)
-
-    return new_convergence_data
-
-
-# List of optional output parameters available to append to the output of each sample point.
-#
-# NOTE: This should be in the same order as output parameters are actually added.
-_OUTPUT_PARAMETER_NAME_LIST = [
-    "output_distance_to_nearest_edge_of_trench",
-    "output_distance_to_start_edge_of_trench",
-    "output_convergence_velocity_components",
-    "output_trench_absolute_velocity_components",
-    "output_subducting_absolute_velocity",
-    "output_subducting_absolute_velocity_components",
-    "output_trench_normal",
-]
-
-
-########################
-# Command-line parsing #
-########################
-
-
-def warning_format(message, category, filename, lineno, file=None, line=None):
-    # return '{0}:{1}: {1}:{1}\n'.format(filename, lineno, category.__name__, message)
-    return "{0}: {1}\n".format(category.__name__, message)
-
-
-# Print the warnings without the filename and line number.
-# Users are not going to want to see that.
-warnings.formatwarning = warning_format
-
-__description__ = """Find the convergence rates along trenches (subduction zones) over time.
-
-For each time (over a range of times) an output xy file is generated containing the resolved trenches
-(with point locations as the first two columns x and y) and the following convergence rate parameters in subsequent columns:
-
-    - subducting convergence (relative to trench) velocity magnitude (in cm/yr)
-    - subducting convergence velocity obliquity angle (angle between trench normal vector and convergence velocity vector)
-    - trench absolute (relative to anchor plate) velocity magnitude (in cm/yr)
-    - trench absolute velocity obliquity angle (angle between trench normal vector and trench absolute velocity vector)
-    - length of arc segment (in degrees) that current point is on
-    - trench normal azimuth angle (clockwise starting at North, ie, 0 to 360 degrees) at current point
-    - subducting plate ID
-    - trench plate ID
-    
-    - extra data can be appended by specifying optional extra output parameters using the '-x' command-line option.
-    
-    The order of any extra data is the same order in which the parameters are listed below.
-    But note that all parameters are optional, you only need to specify the ones you want.
-    
-    +------------------------------------------------+-----------------------------------------------------------------------------------+
-    | Name                                           | Description                                                                       |
-    +------------------------------------------------+-----------------------------------------------------------------------------------+
-    | output_distance_to_nearest_edge_of_trench      | Append the distance (in degrees) along the trench line to the nearest             |
-    |                                                | trench edge to each returned sample point. A trench edge is the farthermost       |
-    |                                                | location on the current trench feature that contributes to a plate boundary.      |
-    +------------------------------------------------+-----------------------------------------------------------------------------------+
-    | output_distance_to_start_edge_of_trench        | Append the distance (in degrees) along the trench line from the start edge of     |
-    |                                                | the trench to each returned sample point. The start of the trench is along the    |
-    |                                                | clockwise direction around the overriding plate.                                  |
-    +------------------------------------------------+-----------------------------------------------------------------------------------+
-    | output_convergence_velocity_components         | Append the convergence velocity orthogonal and parallel                           |
-    |                                                | components (in cm/yr) to each returned sample point.                              |
-    |                                                | Orthogonal is normal to trench (in direction of overriding plate when positive).  |
-    |                                                | Parallel is along trench (90 degrees clockwise from trench normal when positive). |
-    +------------------------------------------------+-----------------------------------------------------------------------------------+
-    | output_trench_absolute_velocity_components     | Append the trench absolute velocity orthogonal and parallel                       |
-    |                                                | components (in cm/yr) to each returned sample point.                              |
-    |                                                | Orthogonal is normal to trench (in direction of overriding plate when positive).  |
-    |                                                | Parallel is along trench (90 degrees clockwise from trench normal when positive). |
-    +------------------------------------------------+-----------------------------------------------------------------------------------+
-    | output_subducting_absolute_velocity            | Append the subducting plate absolute velocity magnitude (in cm/yr) and            |
-    |                                                | obliquity angle (in degrees) to each returned sample point.                       |
-    +------------------------------------------------+-----------------------------------------------------------------------------------+
-    | output_subducting_absolute_velocity_components | Append the subducting plate absolute velocity orthogonal and parallel             |
-    |                                                | components (in cm/yr) to each returned sample point.                              |
-    |                                                | Orthogonal is normal to trench (in direction of overriding plate when positive).  |
-    |                                                | Parallel is along trench (90 degrees clockwise from trench normal when positive). |
-    +------------------------------------------------+-----------------------------------------------------------------------------------+
-    | output_trench_normal                           | Append the x, y and z components of the trench normal unit-length 3D vectors.     |
-    |                                                | These vectors are normal to the trench in the direction of subduction             |
-    |                                                | (towards overriding plate). These are global 3D vectors which differ from         |
-    |                                                | trench normal azimuth angles (ie, angles relative to North).                      |
-    +------------------------------------------------+-----------------------------------------------------------------------------------+
-
-The obliquity angles are in the range (-180 180). The range (0, 180) goes clockwise (when viewed from above the Earth) from the
-trench normal direction to the velocity vector. The range (0, -180) goes counter-clockwise.
-You can change the range (-180, 180) to the range (0, 360) by adding 360 to negative angles.
-
-Note that the convergence velocity magnitude is negative if the plates are diverging (if convergence obliquity angle
-is greater than 90 or less than -90). And note that the absolute velocity magnitude is negative if the trench
-is moving towards the overriding plate (if absolute obliquity angle is less than 90 or greater than -90) - note that this
-ignores the kinematics of the subducting plate. Similiarly for the subducting plate absolute velocity magnitude
-(if extra output parameter 'output_subducting_absolute_velocity' is specified).
-
-Each point in the output is the midpoint of a great circle arc between two adjacent points in the trench polyline.
-The trench normal vector used in the obliquity calculations is perpendicular to the great circle arc of each point (arc midpoint)
-and pointing towards the overriding plate (rather than away from it).
-
-Each trench is sampled at approximately uniform intervals along its length (specified via a threshold sampling distance).
-The sampling along the entire length of a trench is not exactly uniform. Each segment along a trench is sampled
-such that the samples have a uniform spacing that is less than or equal to the threshold sampling distance. However each segment
-in a trench might have a slightly different spacing distance (since segment lengths are not integer multiples of
-the threshold sampling distance).
-
-The trench normal (at each arc segment mid-point) always points *towards* the overriding plate.
-
-NOTE: Separate the positional and optional arguments with '--' (workaround for bug in argparse module).
-For example...
-
-%(prog)s -r rotations.rot -m topologies.gpml -t 0 200 -i 1 -v 1 -d 0.5 -e xy -- convergence
-    """
-
-
-def add_arguments(parser: argparse.ArgumentParser):
-    """add command line argument parser"""
-
-    parser.formatter_class = argparse.RawDescriptionHelpFormatter
-    parser.description = __description__
-
-    parser.set_defaults(func=main)
-
-    parser.add_argument(
-        "-r",
-        "--rotation_filenames",
-        type=str,
-        nargs="+",
-        required=True,
-        metavar="rotation_filename",
-        help="One or more rotation files.",
-    )
-    parser.add_argument(
-        "-m",
-        "--topology_filenames",
-        type=str,
-        nargs="+",
-        required=True,
-        metavar="topology_filename",
-        help="One or more topology files to generate resolved subducting lines.",
-    )
-    parser.add_argument(
-        "-a",
-        "--anchor",
-        type=int,
-        default=0,
-        dest="anchor_plate_id",
-        help="Anchor plate id used for reconstructing. Defaults to zero.",
-    )
-
-    # Can specify only one of '-i', '-l' or '-t'.
-    threshold_sampling_distance_group = parser.add_mutually_exclusive_group()
-    threshold_sampling_distance_group.add_argument(
-        "-d",
-        "--threshold_sampling_distance_degrees",
-        type=float,
-        help="Threshold sampling distance along trenches (in degrees). "
-        "Defaults to {0} degrees.".format(DEFAULT_THRESHOLD_SAMPLING_DISTANCE_DEGREES),
-    )
-    threshold_sampling_distance_group.add_argument(
-        "-k",
-        "--threshold_sampling_distance_kms",
-        type=float,
-        help="Threshold sampling distance along trenches (in Kms). "
-        "Defaults to {0:.2f} Kms (which is equivalent to {1} degrees).".format(
-            DEFAULT_THRESHOLD_SAMPLING_DISTANCE_KMS,
-            DEFAULT_THRESHOLD_SAMPLING_DISTANCE_DEGREES,
-        ),
-    )
-
-    parser.add_argument(
-        "-t",
-        "--time_range",
-        type=float,
-        nargs=2,
-        metavar=("young_time", "old_time"),
-        default=[DEFAULT_TIME_RANGE_YOUNG_TIME, DEFAULT_TIME_RANGE_OLD_TIME],
-        help="The time range (in Ma) from young time to old time. "
-        "Defaults to {0} -> {1} Ma.".format(
-            DEFAULT_TIME_RANGE_YOUNG_TIME, DEFAULT_TIME_RANGE_OLD_TIME
-        ),
-    )
-
-    def parse_positive_number(value_string):
-        try:
-            value = float(value_string)
-        except ValueError:
-            raise argparse.ArgumentTypeError("%s is not a number" % value_string)
-
-        if value <= 0:
-            raise argparse.ArgumentTypeError("%g is not a positive number" % value)
-
-        return value
-
-    parser.add_argument(
-        "-i",
-        "--time_increment",
-        type=parse_positive_number,
-        default=DEFAULT_TIME_INCREMENT,
-        help="The time increment in My. Defaults to {0} My.".format(
-            DEFAULT_TIME_INCREMENT
-        ),
-    )
-
-    parser.add_argument(
-        "-v",
-        "--velocity_delta_time",
-        type=parse_positive_number,
-        default=DEFAULT_VELOCITY_DELTA_TIME,
-        help="The delta time interval used to calculate velocities in My. "
-        "Defaults to {0} My.".format(DEFAULT_VELOCITY_DELTA_TIME),
-    )
-
-    parser.add_argument(
-        "-x",
-        "--extra_output_parameters",
-        type=str,
-        nargs="+",
-        metavar="output_parameter",
-        help="Optional extra output parameters to be appended to the usual (non-optional) "
-        "output parameters for each sample point. "
-        "Choices include {0}. "
-        "The order in which they are output is in the same order as those choices.".format(
-            ", ".join(_OUTPUT_PARAMETER_NAME_LIST)
-        ),
-    )
-
-    parser.add_argument(
-        "-g",
-        "--output_gpml_filename",
-        type=str,
-        help="Optional GPML output filename to contain the subduction convergence data for all specified times. "
-        "This can then be loaded into GPlates to display the data as scalar coverages.",
-    )
-
-    parser.add_argument(
-        "output_filename_prefix",
-        type=str,
-        help="The output filename prefix. An output file is created for each geological time in the sequence where "
-        "the filename suffix contains the time and the filename extension.",
-    )
-    parser.add_argument(
-        "-e",
-        "--output_filename_extension",
-        type=str,
-        default="xy",
-        help='The output xy filename extension. Defaults to "xy".',
-    )
-    parser.add_argument(
-        "-w",
-        "--ignore_topology_warnings",
-        action="store_true",
-        help="If specified then topology warnings are ignored (not output). "
-        "These are the warnings about not finding the overriding and subducting plates.",
-    )
-
-
-def main(args):
-    # Topology warnings correspond to calls to "warnings.warn(... , RuntimeWarning)".
-    # Ignore them if requested.
-    if args.ignore_topology_warnings:
-        warnings.simplefilter("ignore", RuntimeWarning)
-
-    if args.time_range[0] > args.time_range[1]:
-        raise argparse.ArgumentTypeError(
-            "First (young) value in time range is greater than second (old) value"
-        )
-
-    # Determine threshold sampling distance.
-    if args.threshold_sampling_distance_degrees:
-        threshold_sampling_distance_radians = math.radians(
-            args.threshold_sampling_distance_degrees
-        )
-    elif args.threshold_sampling_distance_kms:
-        threshold_sampling_distance_radians = (
-            args.threshold_sampling_distance_kms
-            / pygplates.Earth.equatorial_radius_in_kms
-        )
-    else:  # default...
-        threshold_sampling_distance_radians = math.radians(
-            DEFAULT_THRESHOLD_SAMPLING_DISTANCE_DEGREES
-        )
-
-    # Specify any optional output parameters to append for each sample point.
-    kwargs = {}
-    if (
-        args.extra_output_parameters
-    ):  # Default argument is None (not an empty list), so check first before iterating.
-        for extra_output_parameter in args.extra_output_parameters:
-            if extra_output_parameter in _OUTPUT_PARAMETER_NAME_LIST:
-                kwargs[extra_output_parameter] = True
-            else:
-                raise ValueError(
-                    "{0} is not a valid output parameter".format(extra_output_parameter)
-                )
-
-    return_code = subduction_convergence_over_time(
-        args.output_filename_prefix,
-        args.output_filename_extension,
-        args.rotation_filenames,
-        args.topology_filenames,
-        threshold_sampling_distance_radians,
-        args.time_range[0],
-        args.time_range[1],
-        args.time_increment,
-        args.velocity_delta_time,
-        args.anchor_plate_id,
-        args.output_gpml_filename,
-        **kwargs,
-    )
-    if return_code is None:
-        sys.exit(1)
-
-    sys.exit(0)
-
-
-if __name__ == "__main__":
-    # The command-line parser.
-    parser = argparse.ArgumentParser(
-        description=__description__,
-        formatter_class=argparse.RawDescriptionHelpFormatter,
-    )
-
-    # add arguments
-    add_arguments(parser)
-
-    # Parse command-line options.
-    args = parser.parse_args()
-
-    # call main function
-    try:
-        main(args)
-    except Exception as exc:
-        print(
-            "ERROR: {0}: {1}".format(os.path.basename(__file__), exc), file=sys.stderr
-        )
-        # Uncomment this to print traceback to location of raised exception.
-        # import traceback
-        # traceback.print_exc()
-        sys.exit(1)
+#
+#    Copyright (C) 2016 The University of Sydney, Australia
+#
+#    This program is free software; you can redistribute it and/or modify it under
+#    the terms of the GNU General Public License, version 2, as published by
+#    the Free Software Foundation.
+#
+#    This program is distributed in the hope that it will be useful, but WITHOUT
+#    ANY WARRANTY; without even the implied warranty of MERCHANTABILITY or
+#    FITNESS FOR A PARTICULAR PURPOSE.  See the GNU General Public License
+#    for more details.
+#
+#    You should have received a copy of the GNU General Public License along
+#    with this program; if not, write to Free Software Foundation, Inc.,
+#    51 Franklin Street, Fifth Floor, Boston, MA  02110-1301, USA.
+#
+
+"""
+Find the convergence rate of trenches (subduction zones). 
+"""
+
+
+from __future__ import print_function
+
+import argparse
+import math
+import os
+import sys
+import warnings
+
+import pygplates
+
+# Required pygplates version.
+# PyGPlates 0.28 is a public release from 2020 (so everyone should be using that by now).
+# Note: Specifying 'Version(28)' instead of 'Version(0, 28)' since the latter only works for version >= 0.34.
+PYGPLATES_VERSION_REQUIRED = pygplates.Version(28)
+PYGPLATES_VERSION = pygplates.Version.get_imported_version()
+if PYGPLATES_VERSION < PYGPLATES_VERSION_REQUIRED:
+    raise RuntimeError(
+        "This version of pyGPlates is not supported"
+        + " ({} installed, {} required)".format(
+            PYGPLATES_VERSION,
+            PYGPLATES_VERSION_REQUIRED,
+        )
+    )
+
+# The default threshold sampling distance along trenches (subduction zones).
+DEFAULT_THRESHOLD_SAMPLING_DISTANCE_DEGREES = 0.5
+DEFAULT_THRESHOLD_SAMPLING_DISTANCE_KMS = (
+    math.radians(DEFAULT_THRESHOLD_SAMPLING_DISTANCE_DEGREES)
+    * pygplates.Earth.equatorial_radius_in_kms
+)
+
+DEFAULT_TIME_RANGE_YOUNG_TIME = 0
+DEFAULT_TIME_RANGE_OLD_TIME = 200
+DEFAULT_TIME_INCREMENT = 1
+
+DEFAULT_VELOCITY_DELTA_TIME = 1
+
+
+# Determine the subducting plate of the subduction shared sub-segment.
+#
+# Note: There is now a similar method in PyGPlates version 30 called pygplates.ResolvedTopologicalSharedSubSegment.get_subducting_plate().
+def find_subducting_plate(
+    subduction_shared_sub_segment,
+    include_slab_topologies=False,
+):
+    """Determine the subducting plate of the subduction shared sub-segment."""
+    # Get the subduction polarity of the subducting line.
+    subduction_polarity = subduction_shared_sub_segment.get_feature().get_enumeration(
+        pygplates.PropertyName.gpml_subduction_polarity
+    )
+    if (not subduction_polarity) or (subduction_polarity == "Unknown"):
+        return None
+
+    subducting_plate = None
+
+    # Iterate over the resolved topologies sharing the subduction sub-segment.
+    # We are looking for exactly one subducting plate, or one boundary and
+    # one network.
+    #
+    # There can be zero, one or more overriding plates but that does not affect us (since only looking for subducting plate).
+    # This actually makes things more robust because it's possible the topologies were built in such a way that a subduction line
+    # is inadvertently duplicated such that the subducting plate uses one of the subduction lines as its boundary and the overriding plate
+    # uses the other. In this case the subducting line attached to the subducting plate will not also be attached to the overriding plate
+    # and hence there will be zero overriding plates here.
+    # Another example is having two overriding plates (or at least there will be two topologies on the overriding side of the subduction line).
+    #
+    # So all these overriding cases do not affect us, which means we will actually get a more accurate total subduction zone length in this script
+    # because we are not forced to ignore these overriding cases (normally we would be forced to find *one* overriding plate if we were looking for
+    # both the subducting and overriding plates). And also we're not counting duplicate subduction lines because we only count one of the duplicate
+    # subduction lines (the one attached to the subducting plate). However we will still have a problem if too many subducting plates are found.
+    sharing_resolved_topologies = (
+        subduction_shared_sub_segment.get_sharing_resolved_topologies()
+    )
+    geometry_reversal_flags = (
+        subduction_shared_sub_segment.get_sharing_resolved_topology_geometry_reversal_flags()
+    )
+
+    def key(t):
+        """Boundaries first, then networks - boundaries will be replaced by networks."""
+        if isinstance(t[0], pygplates.ResolvedTopologicalBoundary):
+            return 0
+        if isinstance(t[0], pygplates.ResolvedTopologicalNetwork):
+            return 1
+        return 2
+
+    zipped = list(zip(sharing_resolved_topologies, geometry_reversal_flags))
+    zipped.sort(key=key)
+    sharing_resolved_topologies, geometry_reversal_flags = zip(*zipped)
+
+    n_subducting_plates = 0
+    subducting_topology_types = []
+    for (
+        sharing_resolved_topology,
+        geometry_reversal_flag,
+    ) in zip(sharing_resolved_topologies, geometry_reversal_flags):
+        if include_slab_topologies and (
+            sharing_resolved_topology.get_feature()
+            .get_feature_type()
+            .to_qualified_string()
+            == "gpml:TopologicalSlabBoundary"
+        ):
+            # Ignore slab topologies (e.g. flat slabs)
+            continue
+        if (
+            sharing_resolved_topology.get_resolved_boundary().get_orientation()
+            == pygplates.PolygonOnSphere.Orientation.clockwise
+        ):
+            # The current topology sharing the subducting line has clockwise orientation (when viewed from above the Earth).
+            # If the overriding plate (subduction polarity) is to the 'left' of the subducting line (when following its vertices in order)
+            # and the subducting line is not reversed when contributing to the topology then that topology is the subducting plate.
+            # A similar test applies to the 'right' but with the subducting line reversed in the topology.
+            if (subduction_polarity == "Left" and not geometry_reversal_flag) or (
+                subduction_polarity == "Right" and geometry_reversal_flag
+            ):
+                n_subducting_plates += 1
+                subducting_topology_types.append(type(sharing_resolved_topology))
+                # Make sure this topology actually has a plate ID
+                if (
+                    sharing_resolved_topology.get_feature().get_reconstruction_plate_id()
+                    is None
+                ):
+                    continue
+                subducting_plate = sharing_resolved_topology
+        else:
+            # The current topology sharing the subducting line has counter-clockwise orientation (when viewed from above the Earth).
+            # If the overriding plate (subduction polarity) is to the 'left' of the subducting line (when following its vertices in order)
+            # and the subducting line is reversed when contributing to the topology then that topology is the subducting plate.
+            # A similar test applies to the 'right' but with the subducting line not reversed in the topology.
+            if (subduction_polarity == "Left" and geometry_reversal_flag) or (
+                subduction_polarity == "Right" and not geometry_reversal_flag
+            ):
+                n_subducting_plates += 1
+                subducting_topology_types.append(type(sharing_resolved_topology))
+                # Make sure this topology actually has a plate ID
+                if (
+                    sharing_resolved_topology.get_feature().get_reconstruction_plate_id()
+                    is None
+                ):
+                    continue
+                subducting_plate = sharing_resolved_topology
+
+    if subducting_plate is None or n_subducting_plates > 2:
+        # Unable to find subducting plate, so return None.
+        return None
+    if len(subducting_topology_types) != len(set(subducting_topology_types)):
+        # More than one rigid plate or more than one deforming network
+        return None
+
+    return (subducting_plate, subduction_polarity)
+
+
+def subduction_convergence(
+    rotation_features_or_model,
+    topology_features,
+    threshold_sampling_distance_radians,
+    time,
+    velocity_delta_time=1.0,
+    anchor_plate_id=0,
+    include_slab_topologies=False,
+    include_network_boundaries=False,
+    **kwargs,
+):
+    # Docstring in numpydoc format...
+    """Find the convergence and absolute velocities sampled along trenches (subduction zones) at a particular geological time.
+
+    Each sampled point along trench returns the following information:
+
+    - 0 longitude of sample point
+    - 1 latitude of sample point
+    - 2 subducting convergence (relative to trench) velocity magnitude (in cm/yr)
+    - 3 subducting convergence velocity obliquity angle (angle between trench normal vector and convergence velocity vector)
+    - 4 trench absolute (relative to anchor plate) velocity magnitude (in cm/yr)
+    - 5 trench absolute velocity obliquity angle (angle between trench normal vector and trench absolute velocity vector)
+    - 6 length of arc segment (in degrees) that current point is on
+    - 7 trench normal azimuth angle (clockwise starting at North, ie, 0 to 360 degrees) at current point
+    - 8 subducting plate ID
+    - 9 trench plate ID
+
+    The optional 'output_*' parameters can be used to append extra data to the above output for each sampled trench point.
+    The order of any extra data is the same order in which the parameters are listed below.
+
+    The obliquity angles are in the range (-180, 180). The range (0, 180) goes clockwise (when viewed from above the Earth) from the
+    trench normal direction to the velocity vector. The range (0, -180) goes counter-clockwise.
+    You can change the range (-180, 180) to the range (0, 360) by adding 360 to negative angles.
+    The trench normal is perpendicular to the trench and pointing toward the overriding plate.
+
+    Note that the convergence velocity magnitude is negative if the plates are diverging (if convergence obliquity angle
+    is greater than 90 or less than -90). And note that the absolute velocity magnitude is negative if the trench (subduction zone)
+    is moving towards the overriding plate (if absolute obliquity angle is less than 90 and greater than -90) - note that this
+    ignores the kinematics of the subducting plate. Similiarly for the subducting plate absolute velocity magnitude
+    (if keyword argument `output_subducting_absolute_velocity` is True).
+
+    Parameters
+    ----------
+    rotation_features_or_model : pygplates.RotationModel, or any combination of str, pygplates.FeatureCollection, pygplates.Feature
+        The rotation model can be specified as a RotationModel. Or it can be specified as a rotation feature collection,
+        or rotation filename, or rotation feature, or sequence of rotation features, or a sequence (eg, list or tuple) of any combination
+        of those four types.
+    topology_features: any combination of str, pygplates.FeatureCollection, pygplates.Feature
+        The topological boundary and network features and the topological section features they reference (regular and topological lines).
+        Can be specified as a feature collection, or filename, or feature, or sequence of features, or a sequence (eg, list or tuple)
+        of any combination of those four types.
+    threshold_sampling_distance_radians: float
+        Threshold sampling distance along trench (in radians).
+    time: float
+        The reconstruction time at which to query subduction convergence.
+    velocity_delta_time: float, optional
+        The delta time interval used for velocity calculations. Defaults to 1My.
+    anchor_plate_id: int, optional
+        The anchor plate of the rotation model. Defaults to zero.
+    include_slab_topologies : bool, default False
+        Include slab topologies (`gpml:TopologicalSlabBoundary`) in analysis.
+    include_network_boundaries : bool, default False
+        Whether to calculate subduction convergence along network boundaries that are not also plate boundaries (defaults to False).
+        If a deforming network shares a boundary with a plate then it'll get included regardless of this option.
+    output_distance_to_nearest_edge_of_trench : bool, default=False
+        Append the distance (in degrees) along the trench line to the nearest trench edge to each returned sample point.
+        A trench edge is the farthermost location on the current trench feature that contributes to a plate boundary.
+    output_distance_to_start_edge_of_trench : bool, default=False
+        Append the distance (in degrees) along the trench line from the start edge of the trench to each returned sample point.
+        The start of the trench is along the clockwise direction around the overriding plate.
+    output_convergence_velocity_components : bool, default=False
+        Append the convergence velocity orthogonal and parallel components (in cm/yr) to each returned sample point.
+        Orthogonal is normal to trench (in direction of overriding plate when positive).
+        Parallel is along trench (90 degrees clockwise from trench normal when positive).
+    output_trench_absolute_velocity_components : bool, default=False
+        Append the trench absolute velocity orthogonal and parallel components (in cm/yr) to each returned sample point.
+        Orthogonal is normal to trench (in direction of overriding plate when positive).
+        Parallel is along trench (90 degrees clockwise from trench normal when positive).
+    output_subducting_absolute_velocity : bool, default=False
+        Append the subducting plate absolute velocity magnitude (in cm/yr) and obliquity angle (in degrees) to each returned sample point.
+    output_subducting_absolute_velocity_components : bool, default=False
+        Append the subducting plate absolute velocity orthogonal and parallel components (in cm/yr) to each returned sample point.
+        Orthogonal is normal to trench (in direction of overriding plate when positive).
+        Parallel is along trench (90 degrees clockwise from trench normal when positive).
+    output_trench_normal : bool, default=False
+        Append the x, y and z components of the trench normal unit-length 3D vectors.
+        These vectors are normal to the trench in the direction of subduction (towards overriding plate).
+        These are global 3D vectors which differ from trench normal azimuth angles (ie, angles relative to North).
+
+    Returns
+    -------
+    list of tuples
+        The results for all points sampled along trench.
+        The size of the returned list is equal to the number of sampled points.
+        Each tuple in the list corresponds to a point and has the following tuple items:
+
+        * longitude of sample point
+        * latitude of sample point
+        * subducting convergence (relative to trench) velocity magnitude (in cm/yr)
+        * subducting convergence velocity obliquity angle (angle between trench normal vector and convergence velocity vector)
+        * trench absolute (relative to anchor plate) velocity magnitude (in cm/yr)
+        * trench absolute velocity obliquity angle (angle between trench normal vector and trench absolute velocity vector)
+        * length of arc segment (in degrees) that current point is on
+        * trench normal azimuth angle (clockwise starting at North, ie, 0 to 360 degrees) at current point
+        * subducting plate ID
+        * trench plate ID
+
+        The optional 'output_*' parameters can be used to append extra data to the tuple of each sampled trench point.
+        The order of any extra data is the same order in which the parameters are listed in this function.
+
+    Notes
+    -----
+    Each point in the output is the midpoint of a great circle arc between two adjacent points in the trench polyline.
+    The trench normal vector used in the obliquity calculations is perpendicular to the great circle arc of each point (arc midpoint)
+    and pointing towards the overriding plate (rather than away from it).
+
+    Each trench is sampled at approximately uniform intervals along its length (specified via a threshold sampling distance).
+    The sampling along the entire length of a trench is not exactly uniform. Each segment along a trench is sampled
+    such that the samples have a uniform spacing that is less than or equal to the threshold sampling distance. However each segment
+    in a trench might have a slightly different spacing distance (since segment lengths are not integer multiples of
+    the threshold sampling distance).
+
+    The trench normal (at each arc segment mid-point) always points *towards* the overriding plate.
+    """
+    time = float(time)
+
+    # Turn rotation data into a RotationModel (if not already).
+    rotation_model = pygplates.RotationModel(rotation_features_or_model)
+
+    # Turn topology data into a list of features (if not already).
+    topology_features = pygplates.FeaturesFunctionArgument(
+        topology_features
+    ).get_features()
+    if not include_slab_topologies:
+        # Ignore slab topologies (usually flat slabs)
+        topology_features = [
+            i
+            for i in topology_features
+            if i.get_feature_type().to_qualified_string()
+            != "gpml:TopologicalSlabBoundary"
+        ]
+
+    # If requested, exclude resolved topological *networks*.
+    # Caller may only want subduction zones along *plate* boundaries.
+    resolve_topology_types = pygplates.ResolveTopologyType.boundary
+    if include_network_boundaries:
+        resolve_topology_types = (
+            resolve_topology_types | pygplates.ResolveTopologyType.network
+        )
+
+    # Resolve our topological plate polygons (and deforming networks) to the current 'time'.
+    # We generate both the resolved topology boundaries and the boundary sections between them.
+    resolved_topologies = []
+    shared_boundary_sections = []
+    pygplates.resolve_topologies(
+        topology_features,
+        rotation_model,
+        resolved_topologies,
+        time,
+        shared_boundary_sections,
+        anchor_plate_id,
+        resolve_topology_types=resolve_topology_types,
+    )
+
+    # List of tesselated subduction zone (trench) shared subsegment points and associated convergence parameters
+    # for the current 'time'.
+    output_data = []
+
+    # Iterate over the shared boundary sections of all resolved topologies.
+    for shared_boundary_section in shared_boundary_sections:
+        # Skip sections that are not subduction zones (trenches).
+        if (
+            shared_boundary_section.get_feature().get_feature_type()
+            != pygplates.FeatureType.gpml_subduction_zone
+        ):
+            continue
+
+        # The trench length is the sum of the lengths of the shared sub-segments.
+        # The shared sub-segments represent portions of the trench with different subducting plates.
+        # We need the trench length to determine whether a point along the trench is closer to the start or end of trench.
+        trench_length_radians = math.fsum(
+            shared_sub_segment.get_resolved_geometry().get_arc_length()
+            for shared_sub_segment in shared_boundary_section.get_shared_sub_segments()
+        )
+
+        # The distance-along-trench will accumulate as we traverse the shared sub-segments.
+        distance_along_trench_radians = 0.0
+
+        # Iterate over the shared sub-segments of the current subducting line.
+        # These are the parts of the subducting line that actually contribute to topological boundaries.
+        for shared_sub_segment in shared_boundary_section.get_shared_sub_segments():
+            # Find the subducting plate of the shared sub-segment.
+            #
+            # Note that prior to pyGPlates 0.22 we also looked for the overriding plate since it couldn't extract the individual trench plate IDs
+            # from a "resolved topological line" trench (now we use the trench plate IDs since our minimum requirement is version 0.28).
+            # Not having to find the overriding plate means we actually get a more accurate total subduction zone length in this script.
+            # This is because we are not forced to ignore trench sections where there's not exactly one overriding plate
+            # (and optionally a deforming network overlapping it). And also we're not counting duplicate subduction lines
+            # (where one duplicate is attached only to the overriding plate and the other attached only to the subducting plate)
+            # because we only count the subduction line attached to the subducting plate.
+            subducting_plate_and_polarity = find_subducting_plate(
+                shared_sub_segment,
+                include_slab_topologies=include_slab_topologies,
+            )
+            if not subducting_plate_and_polarity:
+                warnings.warn(
+                    'Unable to find the subducting plate of the subducting sub-segment "{0}" at {1}Ma.\n'
+                    "    Either the subduction polarity is not properly set or there"
+                    " are too many subducting plates sharing the sub-segment.\n"
+                    "    Ignoring current sub-segment.".format(
+                        shared_sub_segment.get_feature().get_name(), time
+                    ),
+                    RuntimeWarning,
+                )
+                continue
+            subducting_plate, subduction_polarity = subducting_plate_and_polarity
+            subducting_plate_id = (
+                subducting_plate.get_feature().get_reconstruction_plate_id()
+            )
+
+            # We need to reverse the trench normal direction if overriding plate is to
+            # the right of the subducting line since great circle arc normal is always to the left.
+            if subduction_polarity == "Left":
+                trench_normal_reversal = 1
+            else:
+                trench_normal_reversal = -1
+
+            # The plate ID of the trench line (as opposed to the subducting plate).
+            #
+            # Update: The plate IDs of the trench line and overriding plate can differ
+            # even in a non-deforming model due to smaller plates, not modelled by topologies, moving
+            # differently than the larger topological plate being modelled - and the trench line
+            # having plate IDs of the smaller plates near them. For that reason we use the plate ID
+            # of the trench line whenever we can.
+            #
+            # If the current shared sub-segment is part of a topological line then we obtain
+            # its sub-sub-segments. This is because trench lines that are topological lines might
+            # actually be deforming (or intended to be deforming) and hence their
+            # plate ID is not meaningful or at least we can't be sure whether it will be zero or the
+            # overriding plate (or something else). In this case we look at the plate IDs of the
+            # sub-sub-segments.
+            sub_segments_of_topological_line_sub_segment = (
+                shared_sub_segment.get_sub_segments()
+            )
+            if sub_segments_of_topological_line_sub_segment:
+                # Iterate over the sub-sub-segments associated with the topological line shared sub-segment.
+                for sub_sub_segment in sub_segments_of_topological_line_sub_segment:
+                    trench_plate_id = (
+                        sub_sub_segment.get_feature().get_reconstruction_plate_id()
+                    )
+
+                    sub_sub_segment_geometry = sub_sub_segment.get_resolved_geometry()
+                    # If sub-sub-segment was reversed when it contributed to the topological line shared sub-segment then
+                    # we need to use that reversed geometry so that it has the same order of points as the topological line.
+                    if sub_sub_segment.was_geometry_reversed_in_topology():
+                        # Create a new sub-sub-segment polyline with points in reverse order.
+                        sub_sub_segment_geometry = pygplates.PolylineOnSphere(
+                            sub_sub_segment_geometry[::-1]
+                        )
+
+                    _sub_segment_subduction_convergence(
+                        output_data,
+                        time,
+                        sub_sub_segment_geometry,
+                        trench_plate_id,
+                        subducting_plate_id,
+                        trench_normal_reversal,
+                        trench_length_radians,
+                        distance_along_trench_radians,
+                        threshold_sampling_distance_radians,
+                        velocity_delta_time,
+                        rotation_model,
+                        anchor_plate_id,
+                        **kwargs,
+                    )
+
+                    # Accumulate distance-along-trench.
+                    distance_along_trench_radians += (
+                        sub_sub_segment_geometry.get_arc_length()
+                    )
+
+            else:  # It's not a topological line...
+                trench_plate_id = (
+                    shared_sub_segment.get_feature().get_reconstruction_plate_id()
+                )
+                sub_segment_geometry = shared_sub_segment.get_resolved_geometry()
+                _sub_segment_subduction_convergence(
+                    output_data,
+                    time,
+                    sub_segment_geometry,
+                    trench_plate_id,
+                    subducting_plate_id,
+                    trench_normal_reversal,
+                    trench_length_radians,
+                    distance_along_trench_radians,
+                    threshold_sampling_distance_radians,
+                    velocity_delta_time,
+                    rotation_model,
+                    anchor_plate_id,
+                    **kwargs,
+                )
+
+                # Accumulate distance-along-trench by length of sub-segment geometry.
+                distance_along_trench_radians += sub_segment_geometry.get_arc_length()
+
+    return output_data
+
+
+def _sub_segment_subduction_convergence(
+    output_data,
+    time,
+    sub_segment_geometry,
+    trench_plate_id,
+    subducting_plate_id,
+    trench_normal_reversal,
+    trench_length_radians,
+    distance_along_trench_radians,
+    threshold_sampling_distance_radians,
+    velocity_delta_time,
+    rotation_model,
+    anchor_plate_id,
+    **kwargs,
+):
+    #
+    # Process keyword arguments.
+    #
+    output_distance_to_nearest_edge_of_trench = kwargs.get(
+        "output_distance_to_nearest_edge_of_trench", False
+    )
+    output_distance_to_start_edge_of_trench = kwargs.get(
+        "output_distance_to_start_edge_of_trench", False
+    )
+    output_convergence_velocity_components = kwargs.get(
+        "output_convergence_velocity_components", False
+    )
+    output_trench_absolute_velocity_components = kwargs.get(
+        "output_trench_absolute_velocity_components", False
+    )
+    output_subducting_absolute_velocity = kwargs.get(
+        "output_subducting_absolute_velocity", False
+    )
+    output_subducting_absolute_velocity_components = kwargs.get(
+        "output_subducting_absolute_velocity_components", False
+    )
+    output_trench_normal = kwargs.get("output_trench_normal", False)
+
+    # Get the rotation of the subducting plate relative to the trench line
+    # from 'time + velocity_delta_time' to 'time'.
+    convergence_relative_stage_rotation = rotation_model.get_rotation(
+        time,
+        subducting_plate_id,
+        time + velocity_delta_time,
+        trench_plate_id,
+        anchor_plate_id=anchor_plate_id,
+    )
+    #
+    # In the following:
+    #   * T is for Trench (subduction zone line)
+    #   * S is subducting plate
+    #   * A is anchor plate
+    #
+    # The trenches have been reconstructed using the rotation "R(0->t,A->T)":
+    #
+    #   reconstructed_geometry = R(0->t,A->T) * present_day_geometry
+    #
+    # We can write "R(0->t,A->T)" in terms of the convergence stage rotation "R(t+dt->t,T->S)" as:
+    #
+    #   R(0->t,A->T)  = R(0->t,A->S) * R(0->t,S->T)
+    #                 = R(0->t,A->S) * inverse[R(0->t,T->S)]
+    #                 = R(0->t,A->S) * inverse[R(t+dt->t,T->S) * R(0->t+dt,T->S)]
+    #                 = R(0->t,A->S) * inverse[stage_rotation * R(0->t+dt,T->S)]
+    #                 = R(0->t,A->S) * inverse[R(0->t+dt,T->S)] * inverse[stage_rotation]
+    #                 = R(0->t,A->S) * R(0->t+dt,S->T) * inverse[stage_rotation]
+    #
+    # So to get the *reconstructed* subduction line geometry into the stage rotation reference frame
+    # we need to rotate it by "inverse[R(0->t,A->S) * R(0->t+dt,S->T)]":
+    #
+    #   reconstructed_geometry = R(0->t,A->T) * present_day_geometry
+    #                          = R(0->t,A->S) * R(0->t+dt,S->T) * inverse[stage_rotation] * present_day_geometry
+    #   inverse[R(0->t,A->S) * R(0->t+dt,S->T)] * reconstructed_geometry = inverse[stage_rotation] * present_day_geometry
+    #
+    # Once we've done that we can calculate the velocities of those geometry points
+    # using the stage rotation. Then the velocities need to be rotated back from the
+    # stage rotation reference frame using the rotation "R(0->t,A->S) * R(0->t+dt,S->T)".
+    #
+    from_convergence_stage_frame = rotation_model.get_rotation(
+        time, subducting_plate_id, anchor_plate_id=anchor_plate_id
+    ) * rotation_model.get_rotation(
+        time + velocity_delta_time,
+        trench_plate_id,
+        fixed_plate_id=subducting_plate_id,
+        anchor_plate_id=anchor_plate_id,
+    )
+    to_convergence_stage_frame = from_convergence_stage_frame.get_inverse()
+
+    # Get the rotation of the trench relative to the anchor plate
+    # from 'time + velocity_delta_time' to 'time'.
+    #
+    # Note: We don't need to convert to and from the stage rotation reference frame
+    # like the above convergence because...
+    #
+    #   R(0->t,A->T)  = R(t+dt->t,A->T) * R(0->t+dt,A->T)
+    #
+    #   reconstructed_geometry = R(0->t,A->T) * present_day_geometry
+    #                          = R(t+dt->t,A->T) * R(0->t+dt,A->T) * present_day_geometry
+    #
+    # ...where *reconstructed* subduction line geometry is already in the frame of the stage rotation "R(t+dt->t,A->T)".
+    trench_equivalent_stage_rotation = rotation_model.get_rotation(
+        time,
+        trench_plate_id,
+        time + velocity_delta_time,
+        anchor_plate_id=anchor_plate_id,
+    )
+
+    if (
+        output_subducting_absolute_velocity
+        or output_subducting_absolute_velocity_components
+    ):
+        # Get the rotation of the subducting plate relative to the anchor plate
+        # from 'time + velocity_delta_time' to 'time'.
+        #
+        # Note: We don't need to convert to and from the stage rotation reference frame
+        # like the above convergence because...
+        #
+        #   R(0->t,A->T)  = R(0->t,A->S) * R(0->t,S->T)
+        #                 = R(t+dt->t,A->S) * R(0->t+dt,A->S) * R(0->t,S->T)
+        #
+        #   reconstructed_geometry = R(0->t,A->T) * present_day_geometry
+        #                          = R(t+dt->t,A->S) * R(0->t+dt,A->S) * R(0->t,S->T) * present_day_geometry
+        #
+        # ...where *reconstructed* subduction line geometry is already in the frame of the stage rotation "R(t+dt->t,A->S)".
+        subducting_equivalent_stage_rotation = rotation_model.get_rotation(
+            time,
+            subducting_plate_id,
+            time + velocity_delta_time,
+            anchor_plate_id=anchor_plate_id,
+        )
+
+    # Ensure the shared sub-segment is tessellated to within the threshold sampling distance.
+    tessellated_shared_sub_segment_polyline = sub_segment_geometry.to_tessellated(
+        threshold_sampling_distance_radians
+    )
+
+    # Iterate over the great circle arcs of the tessellated polyline to get the
+    # arc midpoints, lengths and trench normals.
+    # There is an arc between each adjacent pair of points in the polyline.
+    arc_midpoints = []
+    arc_lengths = []
+    trench_normals = []
+    for arc in tessellated_shared_sub_segment_polyline.get_segments():
+        if not arc.is_zero_length():
+            arc_midpoints.append(arc.get_arc_point(0.5))
+            arc_lengths.append(arc.get_arc_length())
+            # The normal to the trench in the direction of subduction (towards overriding plate).
+            trench_normals.append(
+                trench_normal_reversal * arc.get_great_circle_normal()
+            )
+
+    # Shouldn't happen, but just in case the shared sub-segment polyline coincides with a point.
+    if not arc_midpoints:
+        return
+
+    # The trench normals relative to North (azimuth).
+    # Convert global 3D normal vectors to local (magnitude, azimuth, inclination) tuples (one tuple per point).
+    trench_local_normals = pygplates.LocalCartesian.convert_from_geocentric_to_magnitude_azimuth_inclination(
+        arc_midpoints, trench_normals
+    )
+
+    # Calculate the convergence velocities at the arc midpoints.
+    #
+    # Note; We need to convert the reconstructed geometry points into the convergence stage rotation
+    # reference frame to calculate velocities and then convert the velocities using the
+    # reverse transform as mentioned above.
+    arc_midpoints_in_convergence_stage_frame = [
+        to_convergence_stage_frame * arc_midpoint for arc_midpoint in arc_midpoints
+    ]
+    convergence_velocity_vectors_in_convergence_stage_frame = (
+        pygplates.calculate_velocities(
+            arc_midpoints_in_convergence_stage_frame,
+            convergence_relative_stage_rotation,
+            velocity_delta_time,
+            pygplates.VelocityUnits.cms_per_yr,
+        )
+    )
+    convergence_velocity_vectors = [
+        from_convergence_stage_frame * velocity
+        for velocity in convergence_velocity_vectors_in_convergence_stage_frame
+    ]
+
+    # Calculate the trench absolute velocities at the arc midpoints.
+    trench_absolute_velocity_vectors = pygplates.calculate_velocities(
+        arc_midpoints,
+        trench_equivalent_stage_rotation,
+        velocity_delta_time,
+        pygplates.VelocityUnits.cms_per_yr,
+    )
+
+    if (
+        output_subducting_absolute_velocity
+        or output_subducting_absolute_velocity_components
+    ):
+        # Calculate the subducting absolute velocities at the arc midpoints.
+        subducting_absolute_velocity_vectors = pygplates.calculate_velocities(
+            arc_midpoints,
+            subducting_equivalent_stage_rotation,
+            velocity_delta_time,
+            pygplates.VelocityUnits.cms_per_yr,
+        )
+
+    for arc_index in range(len(arc_midpoints)):
+        arc_midpoint = arc_midpoints[arc_index]
+        arc_length = arc_lengths[arc_index]
+        trench_normal = trench_normals[arc_index]
+        trench_normal_azimuth = trench_local_normals[arc_index][1]
+        lat, lon = arc_midpoint.to_lat_lon()
+
+        # The direction towards which we rotate from the trench normal in a clockwise fashion.
+        clockwise_direction = pygplates.Vector3D.cross(
+            trench_normal, arc_midpoint.to_xyz()
+        )
+
+        # Calculate the convergence rate parameters.
+        convergence_velocity_vector = convergence_velocity_vectors[arc_index]
+        if convergence_velocity_vector.is_zero_magnitude():
+            convergence_velocity_magnitude = 0
+            convergence_obliquity_degrees = 0
+        else:
+            convergence_velocity_magnitude = convergence_velocity_vector.get_magnitude()
+            convergence_obliquity_degrees = math.degrees(
+                pygplates.Vector3D.angle_between(
+                    convergence_velocity_vector, trench_normal
+                )
+            )
+            # Anti-clockwise direction has range (0, -180) instead of (0, 180).
+            if (
+                pygplates.Vector3D.dot(convergence_velocity_vector, clockwise_direction)
+                < 0
+            ):
+                convergence_obliquity_degrees = -convergence_obliquity_degrees
+
+            # See if plates are diverging (moving away from each other).
+            # If plates are diverging (moving away from each other) then make the
+            # velocity magnitude negative to indicate this. This could be inferred from
+            # the obliquity but it seems this is the standard way to output convergence rate.
+            if math.fabs(convergence_obliquity_degrees) > 90:
+                convergence_velocity_magnitude = -convergence_velocity_magnitude
+
+        # Calculate the trench absolute velocity magnitude and obliquity.
+        trench_absolute_velocity_vector = trench_absolute_velocity_vectors[arc_index]
+        if trench_absolute_velocity_vector.is_zero_magnitude():
+            trench_absolute_velocity_magnitude = 0
+            trench_absolute_obliquity_degrees = 0
+        else:
+            trench_absolute_velocity_magnitude = (
+                trench_absolute_velocity_vector.get_magnitude()
+            )
+            trench_absolute_obliquity_degrees = math.degrees(
+                pygplates.Vector3D.angle_between(
+                    trench_absolute_velocity_vector, trench_normal
+                )
+            )
+            # Anti-clockwise direction has range (0, -180) instead of (0, 180).
+            if (
+                pygplates.Vector3D.dot(
+                    trench_absolute_velocity_vector, clockwise_direction
+                )
+                < 0
+            ):
+                trench_absolute_obliquity_degrees = -trench_absolute_obliquity_degrees
+
+            # See if the trench absolute motion is heading in the direction of the
+            # overriding plate. If it is then make the velocity magnitude negative to
+            # indicate this. This could be inferred from the obliquity but it seems this
+            # is the standard way to output trench velocity magnitude.
+            #
+            # Note that we are not calculating the motion of the trench
+            # relative to the overriding plate - they are usually attached to each other
+            # and hence wouldn't move relative to each other.
+            if math.fabs(trench_absolute_obliquity_degrees) < 90:
+                trench_absolute_velocity_magnitude = -trench_absolute_velocity_magnitude
+
+        # Start with the standard tuple, and add extra data later (if requested).
+        #
+        # The data will be output in GMT format (ie, lon first, then lat, etc).
+        output_tuple = (
+            lon,
+            lat,
+            convergence_velocity_magnitude,
+            convergence_obliquity_degrees,
+            trench_absolute_velocity_magnitude,
+            trench_absolute_obliquity_degrees,
+            math.degrees(arc_length),
+            math.degrees(trench_normal_azimuth),
+            subducting_plate_id,
+            trench_plate_id,
+        )
+
+        if (
+            output_distance_to_nearest_edge_of_trench
+            or output_distance_to_start_edge_of_trench
+        ):
+            # Increase by distance from previous segment mid-point to current segment mid-point.
+            # Which is half previous segment length and half current segment length.
+            if arc_index > 0:
+                prev_arc_length = arc_lengths[arc_index - 1]
+                distance_along_trench_radians += 0.5 * prev_arc_length
+            distance_along_trench_radians += 0.5 * arc_length
+
+            # Distance to nearest edge of the trench.
+            if output_distance_to_nearest_edge_of_trench:
+                if distance_along_trench_radians < 0.5 * trench_length_radians:
+                    distance_to_nearest_edge_of_trench_radians = (
+                        distance_along_trench_radians
+                    )
+                else:
+                    distance_to_nearest_edge_of_trench_radians = (
+                        trench_length_radians - distance_along_trench_radians
+                    )
+
+                output_tuple += (
+                    math.degrees(distance_to_nearest_edge_of_trench_radians),
+                )
+
+            # Distance to start edge of the trench.
+            if output_distance_to_start_edge_of_trench:
+                # We want the distance to be along the clockwise direction around the overriding plate.
+                if trench_normal_reversal < 0:
+                    # The overriding plate is on the right of the trench.
+                    # So the clockwise direction starts at the beginning of the trench.
+                    distance_to_start_edge_of_trench_radians = (
+                        distance_along_trench_radians
+                    )
+                else:
+                    # The overriding plate is on the left of the trench.
+                    # So the clockwise direction starts at the end of the trench.
+                    distance_to_start_edge_of_trench_radians = (
+                        trench_length_radians - distance_along_trench_radians
+                    )
+
+                output_tuple += (
+                    math.degrees(distance_to_start_edge_of_trench_radians),
+                )
+
+        if output_convergence_velocity_components:
+            # The orthogonal and parallel components are just magnitude multiplied by cosine and sine.
+            convergence_velocity_orthogonal = math.cos(
+                math.radians(convergence_obliquity_degrees)
+            ) * math.fabs(convergence_velocity_magnitude)
+            convergence_velocity_parallel = math.sin(
+                math.radians(convergence_obliquity_degrees)
+            ) * math.fabs(convergence_velocity_magnitude)
+            output_tuple += (
+                convergence_velocity_orthogonal,
+                convergence_velocity_parallel,
+            )
+
+        if output_trench_absolute_velocity_components:
+            # The orthogonal and parallel components are just magnitude multiplied by cosine and sine.
+            trench_absolute_velocity_orthogonal = math.cos(
+                math.radians(trench_absolute_obliquity_degrees)
+            ) * math.fabs(trench_absolute_velocity_magnitude)
+            trench_absolute_velocity_parallel = math.sin(
+                math.radians(trench_absolute_obliquity_degrees)
+            ) * math.fabs(trench_absolute_velocity_magnitude)
+            output_tuple += (
+                trench_absolute_velocity_orthogonal,
+                trench_absolute_velocity_parallel,
+            )
+
+        if (
+            output_subducting_absolute_velocity
+            or output_subducting_absolute_velocity_components
+        ):
+            # Calculate the subducting absolute velocity magnitude and obliquity.
+            subducting_absolute_velocity_vector = subducting_absolute_velocity_vectors[
+                arc_index
+            ]
+            if subducting_absolute_velocity_vector.is_zero_magnitude():
+                if output_subducting_absolute_velocity:
+                    output_tuple += (0.0, 0.0)
+                if output_subducting_absolute_velocity_components:
+                    output_tuple += (0.0, 0.0)
+            else:
+                subducting_absolute_velocity_magnitude = (
+                    subducting_absolute_velocity_vector.get_magnitude()
+                )
+                subducting_absolute_obliquity_degrees = math.degrees(
+                    pygplates.Vector3D.angle_between(
+                        subducting_absolute_velocity_vector, trench_normal
+                    )
+                )
+                # Anti-clockwise direction has range (0, -180) instead of (0, 180).
+                if (
+                    pygplates.Vector3D.dot(
+                        subducting_absolute_velocity_vector, clockwise_direction
+                    )
+                    < 0
+                ):
+                    subducting_absolute_obliquity_degrees = (
+                        -subducting_absolute_obliquity_degrees
+                    )
+
+                # See if the subducting absolute motion is heading in the direction of the overriding plate.
+                # If it is then make the velocity magnitude negative to indicate this.
+                if math.fabs(subducting_absolute_obliquity_degrees) < 90:
+                    subducting_absolute_velocity_magnitude = (
+                        -subducting_absolute_velocity_magnitude
+                    )
+
+                if output_subducting_absolute_velocity:
+                    output_tuple += (
+                        subducting_absolute_velocity_magnitude,
+                        subducting_absolute_obliquity_degrees,
+                    )
+                if output_subducting_absolute_velocity_components:
+                    # The orthogonal and parallel components are just magnitude multiplied by cosine and sine.
+                    subducting_absolute_velocity_orthogonal = math.cos(
+                        math.radians(subducting_absolute_obliquity_degrees)
+                    ) * math.fabs(subducting_absolute_velocity_magnitude)
+                    subducting_absolute_velocity_parallel = math.sin(
+                        math.radians(subducting_absolute_obliquity_degrees)
+                    ) * math.fabs(subducting_absolute_velocity_magnitude)
+                    output_tuple += (
+                        subducting_absolute_velocity_orthogonal,
+                        subducting_absolute_velocity_parallel,
+                    )
+
+        if output_trench_normal:
+            output_tuple += trench_normal.to_xyz()
+
+        output_data.append(output_tuple)
+
+
+def write_output_file(output_filename, output_data):
+    with open(output_filename, "w") as output_file:
+        for output_line in output_data:
+            output_file.write(" ".join(str(item) for item in output_line) + "\n")
+
+
+def create_coverage_feature_from_convergence_data(
+    subduction_convergence_data, time, **kwargs
+):
+    """Create a feature with a coverage geometry containing the calculated convergence and absolute velocity data.
+
+    Parameters
+    ----------
+    subduction_convergence_data : list of tuples
+        The subduction convergence data calculated by :func:`subduction_convergence`.
+        Each tuple in the list contains the calculated data for a single sample point on a trench line.
+    time: float
+        The reconstruction time associated with the subduction convergence data.
+    output_distance_to_nearest_edge_of_trench : bool, default=False
+        Append the distance (in degrees) along the trench line to the nearest trench edge to each returned sample point.
+        A trench edge is the farthermost location on the current trench feature that contributes to a plate boundary.
+    output_distance_to_start_edge_of_trench : bool, default=False
+        Append the distance (in degrees) along the trench line from the start edge of the trench to each returned sample point.
+        The start of the trench is along the clockwise direction around the overriding plate.
+    output_convergence_velocity_components : bool, default=False
+        Append the convergence velocity orthogonal and parallel components (in cm/yr) to each returned sample point.
+        Orthogonal is normal to trench (in direction of overriding plate when positive).
+        Parallel is along trench (90 degrees clockwise from trench normal when positive).
+    output_trench_absolute_velocity_components : bool, default=False
+        Append the trench absolute velocity orthogonal and parallel components (in cm/yr) to each returned sample point.
+        Orthogonal is normal to trench (in direction of overriding plate when positive).
+        Parallel is along trench (90 degrees clockwise from trench normal when positive).
+    output_subducting_absolute_velocity : bool, default=False
+        Append the subducting plate absolute velocity magnitude (in cm/yr) and obliquity angle (in degrees) to each returned sample point.
+    output_subducting_absolute_velocity_components : bool, default=False
+        Append the subducting plate absolute velocity orthogonal and parallel components (in cm/yr) to each returned sample point.
+        Orthogonal is normal to trench (in direction of overriding plate when positive).
+        Parallel is along trench (90 degrees clockwise from trench normal when positive).
+    output_trench_normal : bool, default=False
+        Append the x, y and z components of the trench normal unit-length 3D vectors.
+        These vectors are normal to the trench in the direction of subduction (towards overriding plate).
+        These are global 3D vectors which differ from trench normal azimuth angles (ie, angles relative to North).
+
+    Returns
+    -------
+    pygplates.Feature
+        The feature with a coverage geometry containing the calculated convergence and absolute velocity data.
+
+    Notes
+    -----
+    The optional 'output_*' parameters are the same as that of the `subduction_convergence` function , which is used to append extra data
+    to the output of each sample point. Here it is used to interpret the same output data and create scalar coverages.
+    """
+
+    #
+    # Process keyword arguments.
+    #
+    output_distance_to_nearest_edge_of_trench = kwargs.get(
+        "output_distance_to_nearest_edge_of_trench", False
+    )
+    output_distance_to_start_edge_of_trench = kwargs.get(
+        "output_distance_to_start_edge_of_trench", False
+    )
+    output_convergence_velocity_components = kwargs.get(
+        "output_convergence_velocity_components", False
+    )
+    output_trench_absolute_velocity_components = kwargs.get(
+        "output_trench_absolute_velocity_components", False
+    )
+    output_subducting_absolute_velocity = kwargs.get(
+        "output_subducting_absolute_velocity", False
+    )
+    output_subducting_absolute_velocity_components = kwargs.get(
+        "output_subducting_absolute_velocity_components", False
+    )
+    output_trench_normal = kwargs.get("output_trench_normal", False)
+
+    # Convert the list of tuples (one tuple per sample point) into a tuple of lists (one list per data parameter).
+    parameter_lists = list(zip(*subduction_convergence_data))
+
+    # Put all convergence data for the current reconstruction time into a single feature.
+    coverage_feature = pygplates.Feature()
+
+    # Make it only appear at 'time'.
+    coverage_feature.set_valid_time(time + 0.5, time - 0.5)
+
+    # Extract the non-optional parameters.
+    all_lon = parameter_lists[0]
+    all_lat = parameter_lists[1]
+    all_convergence_velocity_magnitude = parameter_lists[2]
+    all_convergence_obliquity_degrees = parameter_lists[3]
+    all_trench_absolute_velocity_magnitude = parameter_lists[4]
+    all_trench_absolute_obliquity_degrees = parameter_lists[5]
+    all_subducting_length_degrees = parameter_lists[6]
+    all_trench_normal_azimuth_degrees = parameter_lists[7]
+    all_subducting_plate_id = parameter_lists[8]
+    all_trench_plate_id = parameter_lists[9]
+
+    # Add each data parameter as a separate scalar coverage.
+    coverage_geometry = pygplates.MultiPointOnSphere(zip(all_lat, all_lon))
+    coverage_scalars = {
+        pygplates.ScalarType.create_gpml(
+            "ConvergenceVelocityMagnitude"
+        ): all_convergence_velocity_magnitude,
+        pygplates.ScalarType.create_gpml(
+            "ConvergenceObliquityDegrees"
+        ): all_convergence_obliquity_degrees,
+        pygplates.ScalarType.create_gpml(
+            "TrenchAbsoluteVelocityMagnitude"
+        ): all_trench_absolute_velocity_magnitude,
+        pygplates.ScalarType.create_gpml(
+            "TrenchAbsoluteObliquityDegrees"
+        ): all_trench_absolute_obliquity_degrees,
+        pygplates.ScalarType.create_gpml(
+            "SubductingLengthDegrees"
+        ): all_subducting_length_degrees,
+        pygplates.ScalarType.create_gpml(
+            "TrenchNormalAzimuthDegrees"
+        ): all_trench_normal_azimuth_degrees,
+        pygplates.ScalarType.create_gpml("SubductingPlateId"): all_subducting_plate_id,
+        pygplates.ScalarType.create_gpml("TrenchPlateId"): all_trench_plate_id,
+    }
+
+    # Extract the optional parameters.
+    optional_parameter_index = 10
+
+    if output_distance_to_nearest_edge_of_trench:
+        all_distance_to_nearest_edge_of_trench_degrees = parameter_lists[
+            optional_parameter_index
+        ]
+        coverage_scalars[
+            pygplates.ScalarType.create_gpml("DistanceToNearestEdgeOfTrenchDegrees")
+        ] = all_distance_to_nearest_edge_of_trench_degrees
+        optional_parameter_index += 1
+    if output_distance_to_start_edge_of_trench:
+        all_distance_to_start_edge_of_trench_degrees = parameter_lists[
+            optional_parameter_index
+        ]
+        coverage_scalars[
+            pygplates.ScalarType.create_gpml("DistanceToStartEdgeOfTrenchDegrees")
+        ] = all_distance_to_start_edge_of_trench_degrees
+        optional_parameter_index += 1
+    if output_convergence_velocity_components:
+        all_convergence_velocity_orthogonal = parameter_lists[optional_parameter_index]
+        coverage_scalars[
+            pygplates.ScalarType.create_gpml("ConvergenceVelocityOrthogonal")
+        ] = all_convergence_velocity_orthogonal
+        optional_parameter_index += 1
+        all_convergence_velocity_parallel = parameter_lists[optional_parameter_index]
+        coverage_scalars[
+            pygplates.ScalarType.create_gpml("ConvergenceVelocityParallel")
+        ] = all_convergence_velocity_parallel
+        optional_parameter_index += 1
+    if output_trench_absolute_velocity_components:
+        all_trench_absolute_velocity_orthogonal = parameter_lists[
+            optional_parameter_index
+        ]
+        coverage_scalars[
+            pygplates.ScalarType.create_gpml("TrenchAbsoluteVelocityOrthogonal")
+        ] = all_trench_absolute_velocity_orthogonal
+        optional_parameter_index += 1
+        all_trench_absolute_velocity_parallel = parameter_lists[
+            optional_parameter_index
+        ]
+        coverage_scalars[
+            pygplates.ScalarType.create_gpml("TrenchAbsoluteVelocityParallel")
+        ] = all_trench_absolute_velocity_parallel
+        optional_parameter_index += 1
+    if output_subducting_absolute_velocity:
+        all_subducting_absolute_velocity_magnitude = parameter_lists[
+            optional_parameter_index
+        ]
+        coverage_scalars[
+            pygplates.ScalarType.create_gpml("SubductingAbsoluteVelocityMagnitude")
+        ] = all_subducting_absolute_velocity_magnitude
+        optional_parameter_index += 1
+        all_subducting_absolute_obliquity_degrees = parameter_lists[
+            optional_parameter_index
+        ]
+        coverage_scalars[
+            pygplates.ScalarType.create_gpml("SubductingAbsoluteObliquityDegrees")
+        ] = all_subducting_absolute_obliquity_degrees
+        optional_parameter_index += 1
+    if output_subducting_absolute_velocity_components:
+        all_subducting_absolute_velocity_orthogonal = parameter_lists[
+            optional_parameter_index
+        ]
+        coverage_scalars[
+            pygplates.ScalarType.create_gpml("SubductingAbsoluteVelocityOrthogonal")
+        ] = all_subducting_absolute_velocity_orthogonal
+        optional_parameter_index += 1
+        all_subducting_absolute_velocity_parallel = parameter_lists[
+            optional_parameter_index
+        ]
+        coverage_scalars[
+            pygplates.ScalarType.create_gpml("SubductingAbsoluteVelocityParallel")
+        ] = all_subducting_absolute_velocity_parallel
+        optional_parameter_index += 1
+    if output_trench_normal:
+        all_trench_normal_x = parameter_lists[optional_parameter_index]
+        coverage_scalars[pygplates.ScalarType.create_gpml("TrenchNormalX")] = (
+            all_trench_normal_x
+        )
+        optional_parameter_index += 1
+        all_trench_normal_y = parameter_lists[optional_parameter_index]
+        coverage_scalars[pygplates.ScalarType.create_gpml("TrenchNormalY")] = (
+            all_trench_normal_y
+        )
+        optional_parameter_index += 1
+        all_trench_normal_z = parameter_lists[optional_parameter_index]
+        coverage_scalars[pygplates.ScalarType.create_gpml("TrenchNormalZ")] = (
+            all_trench_normal_z
+        )
+        optional_parameter_index += 1
+
+    coverage_feature.set_geometry((coverage_geometry, coverage_scalars))
+
+    return coverage_feature
+
+
+def subduction_convergence_over_time(
+    output_filename_prefix,
+    output_filename_extension,
+    rotation_filenames,
+    topology_filenames,
+    threshold_sampling_distance_radians,
+    time_young,
+    time_old,
+    time_increment,
+    velocity_delta_time=1.0,
+    anchor_plate_id=0,
+    output_gpml_filename=None,
+    include_slab_topologies=False,
+    **kwargs,
+):
+    """calculate subduction convergence over time"""
+    if time_increment <= 0:
+        raise ValueError(
+            'The time increment "{0}" is not positive and non-zero.'.format(
+                time_increment
+            )
+        )
+
+    if time_young > time_old:
+        raise ValueError(
+            "The young time {0} is older (larger) than the old time {1}.".format(
+                time_young, time_old
+            )
+        )
+
+    rotation_model = pygplates.RotationModel(rotation_filenames)
+
+    # Read/parse the topological features once so we're not doing at each time iteration.
+    topology_features = [
+        pygplates.FeatureCollection(topology_filename)
+        for topology_filename in topology_filenames
+    ]
+
+    if output_gpml_filename:
+        coverage_features = []
+
+    # Iterate over the time rage.
+    time = time_young
+    while time <= pygplates.GeoTimeInstant(time_old):
+        # print('Time {0}'.format(time))
+
+        # Returns a list of tesselated trench points and associated convergence parameters
+        # to write to the output file for the current 'time'.
+        output_data = subduction_convergence(
+            rotation_model,
+            topology_features,
+            threshold_sampling_distance_radians,
+            time,
+            velocity_delta_time,
+            anchor_plate_id,
+            include_slab_topologies=include_slab_topologies,
+            **kwargs,
+        )
+
+        if output_data:
+            output_filename = "{0}_{1:0.2f}.{2}".format(
+                output_filename_prefix, time, output_filename_extension
+            )
+            write_output_file(output_filename, output_data)
+
+            # Also keep track of convergence data if we need to write out a GPML file.
+            if output_gpml_filename:
+                coverage_feature = create_coverage_feature_from_convergence_data(
+                    output_data, time, **kwargs
+                )
+                coverage_features.append(coverage_feature)
+
+        # Increment the time further into the past.
+        time += time_increment
+
+    if output_gpml_filename:
+        # Write out all coverage features to a single GPML file.
+        pygplates.FeatureCollection(coverage_features).write(output_gpml_filename)
+
+    return 0  # Success
+
+
+# Convert mm/yr to cm/yr.
+_MM_YR_TO_CM_YR = 0.1
+
+# Earth mean radius in kms.
+_EARTH_RADIUS_KMS = 6371.009
+
+
+def convert_old_convergence_output(old_convergence_data, **kwargs):
+    """Converts the output of the old "convergence.py" script to the current output format of the `subduction_convergence` function.
+
+    This function's purpose is to help transition workflows that use "convergence.py" to use this script instead.
+    At the time this function was implemented, both scripts have essentially the same output with just minor format differences (as seen below).
+    However in the future this script will generate additional outputs (such as deformation strain rates) that the old script will not.
+
+    Parameters
+    ----------
+    old_convergence_data : list of tuples
+        The subduction convergence data output from the old "convergence.py" script.
+        Each tuple in the list contains the data for a single sample point on a trench line.
+    output_distance_to_nearest_edge_of_trench : bool, default=False
+        Append the distance (in degrees) along the trench line to the nearest trench edge to each returned sample point.
+        A trench edge is the farthermost location on the current trench feature that contributes to a plate boundary.
+    output_distance_to_start_edge_of_trench : bool, default=False
+        Append the distance (in degrees) along the trench line from the start edge of the trench to each returned sample point.
+        The start of the trench is along the clockwise direction around the overriding plate.
+    output_convergence_velocity_components : bool, default=False
+        Append the convergence velocity orthogonal and parallel components (in cm/yr) to each returned sample point.
+        Orthogonal is normal to trench (in direction of overriding plate when positive).
+        Parallel is along trench (90 degrees clockwise from trench normal when positive).
+    output_trench_absolute_velocity_components : bool, default=False
+        Append the trench absolute velocity orthogonal and parallel components (in cm/yr) to each returned sample point.
+        Orthogonal is normal to trench (in direction of overriding plate when positive).
+        Parallel is along trench (90 degrees clockwise from trench normal when positive).
+    output_subducting_absolute_velocity : bool, default=False
+        Append the subducting plate absolute velocity magnitude (in cm/yr) and obliquity angle (in degrees) to each returned sample point.
+    output_subducting_absolute_velocity_components : bool, default=False
+        Append the subducting plate absolute velocity orthogonal and parallel components (in cm/yr) to each returned sample point.
+        Orthogonal is normal to trench (in direction of overriding plate when positive).
+        Parallel is along trench (90 degrees clockwise from trench normal when positive).
+    output_trench_normal : bool, default=False
+        Append the x, y and z components of the trench normal unit-length 3D vectors.
+        These vectors are normal to the trench in the direction of subduction (towards overriding plate).
+        These are global 3D vectors which differ from trench normal azimuth angles (ie, angles relative to North).
+
+    Returns
+    -------
+    list of tuples
+        The converted results for all input points from the old "convergence.py" script.
+        The size of the returned list is equal to the number of input points.
+        Each tuple in the list corresponds to a point and has the following tuple items:
+
+        * longitude of sample point
+        * latitude of sample point
+        * subducting convergence (relative to trench) velocity magnitude (in cm/yr)
+        * subducting convergence velocity obliquity angle (angle between trench normal vector and convergence velocity vector)
+        * trench absolute (relative to anchor plate) velocity magnitude (in cm/yr)
+        * trench absolute velocity obliquity angle (angle between trench normal vector and trench absolute velocity vector)
+        * length of arc segment (in degrees) that current point is on
+        * trench normal azimuth angle (clockwise starting at North, ie, 0 to 360 degrees) at current point
+        * subducting plate ID
+        * trench plate ID
+
+        The optional 'output_*' parameters can be used to append extra data to the tuple of each sampled trench point.
+        The order of any extra data is the same order in which the parameters are listed in this function.
+
+    Notes
+    -----
+    The optional 'output_*' parameters are the same as that of the `subduction_convergence` function , which is used to append extra data
+    to the output of each sample point.
+    """
+
+    #
+    # Process keyword arguments.
+    #
+    output_distance_to_nearest_edge_of_trench = kwargs.get(
+        "output_distance_to_nearest_edge_of_trench", False
+    )
+    output_distance_to_start_edge_of_trench = kwargs.get(
+        "output_distance_to_start_edge_of_trench", False
+    )
+    output_convergence_velocity_components = kwargs.get(
+        "output_convergence_velocity_components", False
+    )
+    output_trench_absolute_velocity_components = kwargs.get(
+        "output_trench_absolute_velocity_components", False
+    )
+    output_subducting_absolute_velocity = kwargs.get(
+        "output_subducting_absolute_velocity", False
+    )
+    output_subducting_absolute_velocity_components = kwargs.get(
+        "output_subducting_absolute_velocity_components", False
+    )
+    output_trench_normal = kwargs.get("output_trench_normal", False)
+
+    new_convergence_data = []
+    for old_convergence_data_sample in old_convergence_data:
+        (
+            # Longitude of mid-point of segment (degrees).
+            old_longitude,
+            # Latitude of mid-point of segment (degrees).
+            old_latitude,
+            # Convergence velocity magnitude (mm/yr).
+            old_convRate,
+            # Length of segment containing the sample mid-point (km).
+            old_segmentLength,
+            # Subducting plate velocity orthogonal to the trench in direction of overriding plate (mm/yr).
+            old_orthAbs,
+            # Overriding plate velocity orthogonal to the trench in direction of overriding plate (mm/yr).
+            old_orthOP,
+            # Trench velocity orthogonal to the trench in direction of overriding plate (mm/yr).
+            old_orthTrench,
+            # Convergence obliquity (degrees) varies from 0 to 90 degrees (regardless of diverging/converging).
+            old_subObliquity,
+            # Subduction line polarity (degrees).
+            # Angle from North (-180 to 180 degrees) along subduction line
+            # in order of its points (ie, first to last).
+            # Note that the subduction line's points are reversed (if necessary)
+            # so that the overriding plate is always on its right.
+            old_subPolarity,
+            # Distance (km) to start of subduction line, where start is the first point along
+            # subduction line where subducting/overriding plate IDs are same as current location.
+            # Note that the subduction line's points are reversed (if necessary)
+            # so that the overriding plate is always on its right.
+            old_distEdge,
+            # Convergence velocity orthogonal to the trench in direction of overriding plate (mm/yr).
+            old_convPerp,
+            # Convergence velocity parallel to the trench (mm/yr) along subduction line
+            # in order of its points (ie, first to last).
+            # Note that the subduction line's points are reversed (if necessary)
+            # so that the overriding plate is always on its right.
+            old_convPar,
+            # Subducting plate velocity parallel to the trench (mm/yr) along subduction line
+            # in order of its points (ie, first to last).
+            # Note that the subduction line's points are reversed (if necessary)
+            # so that the overriding plate is always on its right.
+            old_parAbs,
+            # Overriding plate velocity parallel to the trench (mm/yr) along subduction line
+            # in order of its points (ie, first to last).
+            # Note that the subduction line's points are reversed (if necessary)
+            # so that the overriding plate is always on its right.
+            old_parOP,
+            # Trench velocity parallel to the trench (mm/yr) along subduction line
+            # in order of its points (ie, first to last).
+            # Note that the subduction line's points are reversed (if necessary)
+            # so that the overriding plate is always on its right.
+            old_parTrench,
+            # Distance (km) to edge of subduction line, where edge is nearest location along
+            # subduction line where subducting/overriding plate IDs differ from current location.
+            old_distEdgeTotal,
+            # Subducting plate ID.
+            old_SPid,
+            # Trench plate ID.
+            old_TRENCHid,
+            # Overriding plate ID.
+            old_OPid,
+        ) = old_convergence_data_sample
+
+        new_longitude = old_longitude
+        new_latitude = old_latitude
+
+        # Convergence velocity magnitude.
+        new_convergence_velocity_magnitude = _MM_YR_TO_CM_YR * old_convRate
+        # The convergence velocity magnitude is negative if the plates are diverging.
+        if old_convPerp < 0:
+            new_convergence_velocity_magnitude = -new_convergence_velocity_magnitude
+
+        #
+        # The vertical line is subduction line in old convergence (normal is always to the right).
+        # The new obliquity goes clockwise (0 to 180) and counter-clockwise (0 to -180) from the normal
+        # (which points in the direction of the overriding plate).
+        # This is atan2(-y, x) where x is component of convergence velocity in the normal direction, and
+        # y is component of convergence along old subduction line.
+        #
+        #                 --> normal
+        #                ^\    positive
+        #                | \  obliquity
+        #                |  \
+        #
+        #             <-- normal
+        #    negative   /^
+        #   obliquity  / |
+        #             /  |
+        #
+        new_convergence_obliquity_degrees = math.degrees(
+            math.atan2(-old_convPar, old_convPerp)
+        )
+
+        # Trench absolute velocity magnitude obtained parallel and orthogonal components.
+        new_trench_absolute_velocity_magnitude = _MM_YR_TO_CM_YR * math.sqrt(
+            old_parTrench * old_parTrench + old_orthTrench * old_orthTrench
+        )
+        # The trench absolute velocity magnitude is negative if trench is moving toward the overriding plate.
+        if old_orthTrench > 0:
+            new_trench_absolute_velocity_magnitude = (
+                -new_trench_absolute_velocity_magnitude
+            )
+
+        # Same reasoning as for convergence obliquity above.
+        new_trench_absolute_obliquity_degrees = math.degrees(
+            math.atan2(-old_parTrench, old_orthTrench)
+        )
+
+        # Convert distance in kms to degrees.
+        new_arc_length_degrees = math.degrees(old_segmentLength / _EARTH_RADIUS_KMS)
+
+        # The old subduction polarity points along the subduction line, and since the overriding plate
+        # (and hence normal) is always to the right, we simply add 90 degrees to point along normal.
+        new_subducting_arc_normal_azimuth_degrees = old_subPolarity + 90.0
+        # Ensure range is [0,360].
+        new_subducting_arc_normal_azimuth_degrees = (
+            new_subducting_arc_normal_azimuth_degrees + 360.0
+        ) % 360.0
+
+        new_subducting_plate_id = old_SPid
+        new_subduction_zone_plate_id = old_TRENCHid
+
+        new_convergence_data_sample = (
+            new_longitude,
+            new_latitude,
+            new_convergence_velocity_magnitude,
+            new_convergence_obliquity_degrees,
+            new_trench_absolute_velocity_magnitude,
+            new_trench_absolute_obliquity_degrees,
+            new_arc_length_degrees,
+            new_subducting_arc_normal_azimuth_degrees,
+            new_subducting_plate_id,
+            new_subduction_zone_plate_id,
+        )
+
+        if output_distance_to_nearest_edge_of_trench:
+            # Convert distance in kms to degrees.
+            new_distance_to_nearest_edge_of_trench_degrees = math.degrees(
+                old_distEdgeTotal / _EARTH_RADIUS_KMS
+            )
+
+            new_convergence_data_sample += (
+                new_distance_to_nearest_edge_of_trench_degrees,
+            )
+
+        if output_distance_to_start_edge_of_trench:
+            # Convert distance in kms to degrees.
+            new_distance_to_start_edge_of_trench_degrees = math.degrees(
+                old_distEdge / _EARTH_RADIUS_KMS
+            )
+
+            new_convergence_data_sample += (
+                new_distance_to_start_edge_of_trench_degrees,
+            )
+
+        if output_convergence_velocity_components:
+            new_convergence_velocity_orthogonal = _MM_YR_TO_CM_YR * old_convPerp
+            new_convergence_velocity_parallel = _MM_YR_TO_CM_YR * -old_convPar
+
+            # Should give same values as the following...
+            #
+            # # The orthogonal and parallel components are just magnitude multiplied by cosine and sine.
+            # new_convergence_velocity_orthogonal = (
+            #     math.cos(math.radians(new_convergence_obliquity_degrees)) * math.fabs(new_convergence_velocity_magnitude))
+            # new_convergence_velocity_parallel = (
+            #     math.sin(math.radians(new_convergence_obliquity_degrees)) * math.fabs(new_convergence_velocity_magnitude))
+
+            new_convergence_data_sample += (
+                new_convergence_velocity_orthogonal,
+                new_convergence_velocity_parallel,
+            )
+
+        if output_trench_absolute_velocity_components:
+            new_trench_absolute_velocity_orthogonal = _MM_YR_TO_CM_YR * old_orthTrench
+            new_trench_absolute_velocity_parallel = _MM_YR_TO_CM_YR * -old_parTrench
+
+            # Should give same values as the following...
+            #
+            # # The orthogonal and parallel components are just magnitude multiplied by cosine and sine.
+            # new_trench_absolute_velocity_orthogonal = (
+            #     math.cos(math.radians(new_trench_absolute_obliquity_degrees)) * math.fabs(new_trench_absolute_velocity_magnitude))
+            # new_trench_absolute_velocity_parallel = (
+            #     math.sin(math.radians(new_trench_absolute_obliquity_degrees)) * math.fabs(new_trench_absolute_velocity_magnitude))
+
+            new_convergence_data_sample += (
+                new_trench_absolute_velocity_orthogonal,
+                new_trench_absolute_velocity_parallel,
+            )
+
+        if (
+            output_subducting_absolute_velocity
+            or output_subducting_absolute_velocity_components
+        ):
+            # Subducting absolute velocity magnitude obtained parallel and orthogonal components.
+            new_subducting_absolute_velocity_magnitude = _MM_YR_TO_CM_YR * math.sqrt(
+                old_parAbs * old_parAbs + old_orthAbs * old_orthAbs
+            )
+            # The subducting absolute velocity magnitude is negative if subducting plate is moving toward the overriding plate.
+            if old_orthAbs > 0:
+                new_subducting_absolute_velocity_magnitude = (
+                    -new_subducting_absolute_velocity_magnitude
+                )
+
+            # Same reasoning as for convergence obliquity above.
+            new_subducting_absolute_obliquity_degrees = math.degrees(
+                math.atan2(-old_parAbs, old_orthAbs)
+            )
+
+            if output_subducting_absolute_velocity:
+                new_convergence_data_sample += (
+                    new_subducting_absolute_velocity_magnitude,
+                    new_subducting_absolute_obliquity_degrees,
+                )
+            if output_subducting_absolute_velocity_components:
+                new_subducting_absolute_velocity_orthogonal = (
+                    _MM_YR_TO_CM_YR * old_orthAbs
+                )
+                new_subducting_absolute_velocity_parallel = (
+                    _MM_YR_TO_CM_YR * -old_parAbs
+                )
+
+                # Should give same values as the following...
+                #
+                # # The orthogonal and parallel components are just magnitude multiplied by cosine and sine.
+                # new_subducting_absolute_velocity_orthogonal = (
+                #     math.cos(math.radians(new_subducting_absolute_obliquity_degrees)) * math.fabs(new_subducting_absolute_velocity_magnitude))
+                # new_subducting_absolute_velocity_parallel = (
+                #     math.sin(math.radians(new_subducting_absolute_obliquity_degrees)) * math.fabs(new_subducting_absolute_velocity_magnitude))
+
+                new_convergence_data_sample += (
+                    new_subducting_absolute_velocity_orthogonal,
+                    new_subducting_absolute_velocity_parallel,
+                )
+
+        if output_trench_normal:
+            # Convert trench normal from local (magnitude, azimuth, inclination) to a global 3D vector.
+            local_cartesian = pygplates.LocalCartesian((new_latitude, new_longitude))
+            trench_normal = (
+                local_cartesian.from_magnitude_azimuth_inclination_to_geocentric(
+                    (1.0, math.radians(new_subducting_arc_normal_azimuth_degrees), 0.0)
+                )
+            )
+            new_convergence_data_sample += trench_normal.to_xyz()
+
+        new_convergence_data.append(new_convergence_data_sample)
+
+    return new_convergence_data
+
+
+# List of optional output parameters available to append to the output of each sample point.
+#
+# NOTE: This should be in the same order as output parameters are actually added.
+_OUTPUT_PARAMETER_NAME_LIST = [
+    "output_distance_to_nearest_edge_of_trench",
+    "output_distance_to_start_edge_of_trench",
+    "output_convergence_velocity_components",
+    "output_trench_absolute_velocity_components",
+    "output_subducting_absolute_velocity",
+    "output_subducting_absolute_velocity_components",
+    "output_trench_normal",
+]
+
+
+########################
+# Command-line parsing #
+########################
+
+
+def warning_format(message, category, filename, lineno, file=None, line=None):
+    # return '{0}:{1}: {1}:{1}\n'.format(filename, lineno, category.__name__, message)
+    return "{0}: {1}\n".format(category.__name__, message)
+
+
+# Print the warnings without the filename and line number.
+# Users are not going to want to see that.
+warnings.formatwarning = warning_format
+
+__description__ = """Find the convergence rates along trenches (subduction zones) over time.
+
+For each time (over a range of times) an output xy file is generated containing the resolved trenches
+(with point locations as the first two columns x and y) and the following convergence rate parameters in subsequent columns:
+
+    - subducting convergence (relative to trench) velocity magnitude (in cm/yr)
+    - subducting convergence velocity obliquity angle (angle between trench normal vector and convergence velocity vector)
+    - trench absolute (relative to anchor plate) velocity magnitude (in cm/yr)
+    - trench absolute velocity obliquity angle (angle between trench normal vector and trench absolute velocity vector)
+    - length of arc segment (in degrees) that current point is on
+    - trench normal azimuth angle (clockwise starting at North, ie, 0 to 360 degrees) at current point
+    - subducting plate ID
+    - trench plate ID
+    
+    - extra data can be appended by specifying optional extra output parameters using the '-x' command-line option.
+    
+    The order of any extra data is the same order in which the parameters are listed below.
+    But note that all parameters are optional, you only need to specify the ones you want.
+    
+    +------------------------------------------------+-----------------------------------------------------------------------------------+
+    | Name                                           | Description                                                                       |
+    +------------------------------------------------+-----------------------------------------------------------------------------------+
+    | output_distance_to_nearest_edge_of_trench      | Append the distance (in degrees) along the trench line to the nearest             |
+    |                                                | trench edge to each returned sample point. A trench edge is the farthermost       |
+    |                                                | location on the current trench feature that contributes to a plate boundary.      |
+    +------------------------------------------------+-----------------------------------------------------------------------------------+
+    | output_distance_to_start_edge_of_trench        | Append the distance (in degrees) along the trench line from the start edge of     |
+    |                                                | the trench to each returned sample point. The start of the trench is along the    |
+    |                                                | clockwise direction around the overriding plate.                                  |
+    +------------------------------------------------+-----------------------------------------------------------------------------------+
+    | output_convergence_velocity_components         | Append the convergence velocity orthogonal and parallel                           |
+    |                                                | components (in cm/yr) to each returned sample point.                              |
+    |                                                | Orthogonal is normal to trench (in direction of overriding plate when positive).  |
+    |                                                | Parallel is along trench (90 degrees clockwise from trench normal when positive). |
+    +------------------------------------------------+-----------------------------------------------------------------------------------+
+    | output_trench_absolute_velocity_components     | Append the trench absolute velocity orthogonal and parallel                       |
+    |                                                | components (in cm/yr) to each returned sample point.                              |
+    |                                                | Orthogonal is normal to trench (in direction of overriding plate when positive).  |
+    |                                                | Parallel is along trench (90 degrees clockwise from trench normal when positive). |
+    +------------------------------------------------+-----------------------------------------------------------------------------------+
+    | output_subducting_absolute_velocity            | Append the subducting plate absolute velocity magnitude (in cm/yr) and            |
+    |                                                | obliquity angle (in degrees) to each returned sample point.                       |
+    +------------------------------------------------+-----------------------------------------------------------------------------------+
+    | output_subducting_absolute_velocity_components | Append the subducting plate absolute velocity orthogonal and parallel             |
+    |                                                | components (in cm/yr) to each returned sample point.                              |
+    |                                                | Orthogonal is normal to trench (in direction of overriding plate when positive).  |
+    |                                                | Parallel is along trench (90 degrees clockwise from trench normal when positive). |
+    +------------------------------------------------+-----------------------------------------------------------------------------------+
+    | output_trench_normal                           | Append the x, y and z components of the trench normal unit-length 3D vectors.     |
+    |                                                | These vectors are normal to the trench in the direction of subduction             |
+    |                                                | (towards overriding plate). These are global 3D vectors which differ from         |
+    |                                                | trench normal azimuth angles (ie, angles relative to North).                      |
+    +------------------------------------------------+-----------------------------------------------------------------------------------+
+
+The obliquity angles are in the range (-180 180). The range (0, 180) goes clockwise (when viewed from above the Earth) from the
+trench normal direction to the velocity vector. The range (0, -180) goes counter-clockwise.
+You can change the range (-180, 180) to the range (0, 360) by adding 360 to negative angles.
+
+Note that the convergence velocity magnitude is negative if the plates are diverging (if convergence obliquity angle
+is greater than 90 or less than -90). And note that the absolute velocity magnitude is negative if the trench
+is moving towards the overriding plate (if absolute obliquity angle is less than 90 or greater than -90) - note that this
+ignores the kinematics of the subducting plate. Similiarly for the subducting plate absolute velocity magnitude
+(if extra output parameter 'output_subducting_absolute_velocity' is specified).
+
+Each point in the output is the midpoint of a great circle arc between two adjacent points in the trench polyline.
+The trench normal vector used in the obliquity calculations is perpendicular to the great circle arc of each point (arc midpoint)
+and pointing towards the overriding plate (rather than away from it).
+
+Each trench is sampled at approximately uniform intervals along its length (specified via a threshold sampling distance).
+The sampling along the entire length of a trench is not exactly uniform. Each segment along a trench is sampled
+such that the samples have a uniform spacing that is less than or equal to the threshold sampling distance. However each segment
+in a trench might have a slightly different spacing distance (since segment lengths are not integer multiples of
+the threshold sampling distance).
+
+The trench normal (at each arc segment mid-point) always points *towards* the overriding plate.
+
+NOTE: Separate the positional and optional arguments with '--' (workaround for bug in argparse module).
+For example...
+
+%(prog)s -r rotations.rot -m topologies.gpml -t 0 200 -i 1 -v 1 -d 0.5 -e xy -- convergence
+    """
+
+
+def add_arguments(parser: argparse.ArgumentParser):
+    """add command line argument parser"""
+
+    parser.formatter_class = argparse.RawDescriptionHelpFormatter
+    parser.description = __description__
+
+    parser.set_defaults(func=main)
+
+    parser.add_argument(
+        "-r",
+        "--rotation_filenames",
+        type=str,
+        nargs="+",
+        required=True,
+        metavar="rotation_filename",
+        help="One or more rotation files.",
+    )
+    parser.add_argument(
+        "-m",
+        "--topology_filenames",
+        type=str,
+        nargs="+",
+        required=True,
+        metavar="topology_filename",
+        help="One or more topology files to generate resolved subducting lines.",
+    )
+    parser.add_argument(
+        "-a",
+        "--anchor",
+        type=int,
+        default=0,
+        dest="anchor_plate_id",
+        help="Anchor plate id used for reconstructing. Defaults to zero.",
+    )
+
+    # Can specify only one of '-i', '-l' or '-t'.
+    threshold_sampling_distance_group = parser.add_mutually_exclusive_group()
+    threshold_sampling_distance_group.add_argument(
+        "-d",
+        "--threshold_sampling_distance_degrees",
+        type=float,
+        help="Threshold sampling distance along trenches (in degrees). "
+        "Defaults to {0} degrees.".format(DEFAULT_THRESHOLD_SAMPLING_DISTANCE_DEGREES),
+    )
+    threshold_sampling_distance_group.add_argument(
+        "-k",
+        "--threshold_sampling_distance_kms",
+        type=float,
+        help="Threshold sampling distance along trenches (in Kms). "
+        "Defaults to {0:.2f} Kms (which is equivalent to {1} degrees).".format(
+            DEFAULT_THRESHOLD_SAMPLING_DISTANCE_KMS,
+            DEFAULT_THRESHOLD_SAMPLING_DISTANCE_DEGREES,
+        ),
+    )
+
+    parser.add_argument(
+        "-t",
+        "--time_range",
+        type=float,
+        nargs=2,
+        metavar=("young_time", "old_time"),
+        default=[DEFAULT_TIME_RANGE_YOUNG_TIME, DEFAULT_TIME_RANGE_OLD_TIME],
+        help="The time range (in Ma) from young time to old time. "
+        "Defaults to {0} -> {1} Ma.".format(
+            DEFAULT_TIME_RANGE_YOUNG_TIME, DEFAULT_TIME_RANGE_OLD_TIME
+        ),
+    )
+
+    def parse_positive_number(value_string):
+        try:
+            value = float(value_string)
+        except ValueError:
+            raise argparse.ArgumentTypeError("%s is not a number" % value_string)
+
+        if value <= 0:
+            raise argparse.ArgumentTypeError("%g is not a positive number" % value)
+
+        return value
+
+    parser.add_argument(
+        "-i",
+        "--time_increment",
+        type=parse_positive_number,
+        default=DEFAULT_TIME_INCREMENT,
+        help="The time increment in My. Defaults to {0} My.".format(
+            DEFAULT_TIME_INCREMENT
+        ),
+    )
+
+    parser.add_argument(
+        "-v",
+        "--velocity_delta_time",
+        type=parse_positive_number,
+        default=DEFAULT_VELOCITY_DELTA_TIME,
+        help="The delta time interval used to calculate velocities in My. "
+        "Defaults to {0} My.".format(DEFAULT_VELOCITY_DELTA_TIME),
+    )
+
+    parser.add_argument(
+        "-x",
+        "--extra_output_parameters",
+        type=str,
+        nargs="+",
+        metavar="output_parameter",
+        help="Optional extra output parameters to be appended to the usual (non-optional) "
+        "output parameters for each sample point. "
+        "Choices include {0}. "
+        "The order in which they are output is in the same order as those choices.".format(
+            ", ".join(_OUTPUT_PARAMETER_NAME_LIST)
+        ),
+    )
+
+    parser.add_argument(
+        "-g",
+        "--output_gpml_filename",
+        type=str,
+        help="Optional GPML output filename to contain the subduction convergence data for all specified times. "
+        "This can then be loaded into GPlates to display the data as scalar coverages.",
+    )
+
+    parser.add_argument(
+        "output_filename_prefix",
+        type=str,
+        help="The output filename prefix. An output file is created for each geological time in the sequence where "
+        "the filename suffix contains the time and the filename extension.",
+    )
+    parser.add_argument(
+        "-e",
+        "--output_filename_extension",
+        type=str,
+        default="xy",
+        help='The output xy filename extension. Defaults to "xy".',
+    )
+    parser.add_argument(
+        "-w",
+        "--ignore_topology_warnings",
+        action="store_true",
+        help="If specified then topology warnings are ignored (not output). "
+        "These are the warnings about not finding the overriding and subducting plates.",
+    )
+
+
+def main(args):
+    # Topology warnings correspond to calls to "warnings.warn(... , RuntimeWarning)".
+    # Ignore them if requested.
+    if args.ignore_topology_warnings:
+        warnings.simplefilter("ignore", RuntimeWarning)
+
+    if args.time_range[0] > args.time_range[1]:
+        raise argparse.ArgumentTypeError(
+            "First (young) value in time range is greater than second (old) value"
+        )
+
+    # Determine threshold sampling distance.
+    if args.threshold_sampling_distance_degrees:
+        threshold_sampling_distance_radians = math.radians(
+            args.threshold_sampling_distance_degrees
+        )
+    elif args.threshold_sampling_distance_kms:
+        threshold_sampling_distance_radians = (
+            args.threshold_sampling_distance_kms
+            / pygplates.Earth.equatorial_radius_in_kms
+        )
+    else:  # default...
+        threshold_sampling_distance_radians = math.radians(
+            DEFAULT_THRESHOLD_SAMPLING_DISTANCE_DEGREES
+        )
+
+    # Specify any optional output parameters to append for each sample point.
+    kwargs = {}
+    if (
+        args.extra_output_parameters
+    ):  # Default argument is None (not an empty list), so check first before iterating.
+        for extra_output_parameter in args.extra_output_parameters:
+            if extra_output_parameter in _OUTPUT_PARAMETER_NAME_LIST:
+                kwargs[extra_output_parameter] = True
+            else:
+                raise ValueError(
+                    "{0} is not a valid output parameter".format(extra_output_parameter)
+                )
+
+    return_code = subduction_convergence_over_time(
+        args.output_filename_prefix,
+        args.output_filename_extension,
+        args.rotation_filenames,
+        args.topology_filenames,
+        threshold_sampling_distance_radians,
+        args.time_range[0],
+        args.time_range[1],
+        args.time_increment,
+        args.velocity_delta_time,
+        args.anchor_plate_id,
+        args.output_gpml_filename,
+        **kwargs,
+    )
+    if return_code is None:
+        sys.exit(1)
+
+    sys.exit(0)
+
+
+if __name__ == "__main__":
+    # The command-line parser.
+    parser = argparse.ArgumentParser(
+        description=__description__,
+        formatter_class=argparse.RawDescriptionHelpFormatter,
+    )
+
+    # add arguments
+    add_arguments(parser)
+
+    # Parse command-line options.
+    args = parser.parse_args()
+
+    # call main function
+    try:
+        main(args)
+    except Exception as exc:
+        print(
+            "ERROR: {0}: {1}".format(os.path.basename(__file__), exc), file=sys.stderr
+        )
+        # Uncomment this to print traceback to location of raised exception.
+        # import traceback
+        # traceback.print_exc()
+        sys.exit(1)