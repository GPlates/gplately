--- conflicted
+++ resolved
@@ -664,30 +664,6 @@
         )
         return gpd.GeoDataFrame({"geometry": shp}, geometry="geometry")
 
-<<<<<<< HEAD
-    def plot_feature(self, ax, feature, **kwargs):
-        """Plot pygplates.FeatureCollection  or pygplates.Feature onto a map.
-
-        Parameters
-        ----------
-        ax : instance of <cartopy.mpl.geoaxes.GeoAxes> or <cartopy.mpl.geoaxes.GeoAxesSubplot>
-            A subclass of `matplotlib.axes.Axes` which represents a map Projection.
-            The map should be set at a particular Cartopy projection.
-
-        **kwargs :
-            Keyword arguments for parameters such as `facecolor`, `alpha`,
-            etc. for plotting coastline geometries.
-            See `Matplotlib` keyword arguments
-            [here](https://matplotlib.org/stable/api/_as_gen/matplotlib.pyplot.plot.html).
-
-        Returns
-        -------
-        ax : instance of <geopandas.GeoDataFrame.plot>
-            A standard cartopy.mpl.geoaxes.GeoAxes or cartopy.mpl.geoaxes.GeoAxesSubplot map
-            with coastline features plotted onto the chosen map projection.
-        """
-        return self._plot_feature(ax, partial(self.get_feature, feature), **kwargs)
-=======
     @append_docstring(PLOT_DOCSTRING)
     def plot_feature(self, ax, feature, feature_name="", **kwargs):
         """Plot pygplates.FeatureCollection  or pygplates.Feature onto a map."""
@@ -698,7 +674,6 @@
             return ax
         else:
             return self._plot_feature(ax, partial(self.get_feature, feature), **kwargs)
->>>>>>> 745aaff4
 
     def _plot_feature(self, ax, get_feature_func, **kwargs):
         if "transform" in kwargs.keys():
@@ -1716,19 +1691,12 @@
         )
 
     @validate_reconstruction_time
-<<<<<<< HEAD
-    @append_docstring(GET_DATE_DOCSTRING.format("misc_transforms"))
-    def get_misc_transforms(
-=======
     @append_docstring(GET_DATE_DOCSTRING.format("slab_edges"))
     def get_passive_continental_boundaries(
->>>>>>> 745aaff4
         self,
         central_meridian=0.0,
         tessellate_degrees=None,
     ):
-<<<<<<< HEAD
-=======
         """Create a geopandas.GeoDataFrame object containing geometries of reconstructed passive continental boundary lines."""
         return self.get_feature(
             self.passive_continental_boundaries,
@@ -1777,7 +1745,6 @@
         central_meridian=0.0,
         tessellate_degrees=None,
     ):
->>>>>>> 745aaff4
         """Create a geopandas.GeoDataFrame object containing geometries of reconstructed misc transform lines."""
         return self.get_feature(
             self.misc_transforms,
@@ -1791,10 +1758,7 @@
         return self.plot_feature(
             ax,
             self.misc_transforms,
-<<<<<<< HEAD
-=======
             feature_name="misc_transforms",
->>>>>>> 745aaff4
             facecolor="none",
             edgecolor=color,
             **kwargs,
@@ -1820,10 +1784,7 @@
         return self.plot_feature(
             ax,
             self.unclassified_features,
-<<<<<<< HEAD
-=======
             feature_name="unclassified_features",
->>>>>>> 745aaff4
             facecolor="none",
             edgecolor=color,
             **kwargs,
@@ -1984,10 +1945,7 @@
         return self.plot_feature(
             ax,
             self.ridges,
-<<<<<<< HEAD
-=======
             feature_name="ridges",
->>>>>>> 745aaff4
             facecolor="none",
             edgecolor=color,
             **kwargs,
