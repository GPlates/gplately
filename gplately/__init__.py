#
#    Copyright (C) 2024 The University of Sydney, Australia
#
#    This program is free software; you can redistribute it and/or modify it under
#    the terms of the GNU General Public License, version 2, as published by
#    the Free Software Foundation.
#
#    This program is distributed in the hope that it will be useful, but WITHOUT
#    ANY WARRANTY; without even the implied warranty of MERCHANTABILITY or
#    FITNESS FOR A PARTICULAR PURPOSE.  See the GNU General Public License
#    for more details.
#
#    You should have received a copy of the GNU General Public License along
#    with this program; if not, write to Free Software Foundation, Inc.,
#    51 Franklin Street, Fifth Floor, Boston, MA  02110-1301, USA.
#

"""

![Intro GIF](https://raw.githubusercontent.com/GPlates/gplately/master/Notebooks/NotebookFiles/pdoc_Files/docs_muller19_seed_points.gif)

**Version - latest indev**

## Introduction
TODO

## Installation

### 1. Using conda (recommended)

The latest stable public release of `GPlately` can be installed using conda from the "conda-forge" channel. The following commands will create a new conda environment called "my-gplately-conda-env" and install GPlately within that environment.

```sh
conda create -n my-gplately-conda-env
conda activate my-gplately-conda-env
conda install -c conda-forge gplately
```

✏️ If `conda` gets __stuck while solving the environment__ during the installation of `GPlately`, you can try using [micromamba](https://mamba.readthedocs.io/en/latest/user_guide/micromamba.html) instead.

### 2. Using pip

`GPlately` can also be installed using `pip`.

🟢 Install the latest stable public release from [PyPI](https://pypi.org/project/gplately/)

```sh
pip install gplately
```

🟢 Install from [GitHub repository](https://github.com/GPlates/gplately.git) (if you need the latest code changes on GitHub)

```sh
pip install git+https://github.com/GPlates/gplately.git
```

🟢 Install from a local folder (if you need local code changes)

```sh
git clone https://github.com/GPlates/gplately.git gplately.git
cd gplately.git # go into the folder created by "git clone" command
git checkout master # check out the "master" branch or the name of branch you want
git pull # fetch all recent code changes from the GitHub remote repository
# make your local code changes
pip install . # alternatively, you can use "pip install -e ." to install gplately in editable mode
```

### 3. Using Docker 🐳

👉 Run GPlately notebooks with Docker

- `docker pull gplates/gplately`
- `docker run --rm -ti -p 8888:8888  gplates/gplately`
- http://localhost:8888

👉 Run GPlately command with Docker

- `docker run gplates/gplately gplately --version`
- `docker run gplates/gplately gplately --help`

👉 Run your Python script with Docker

- `docker run -it --rm -v THE_FULL_PATH_TO_YOUR_SCRIPT_FOLDER:/ws -w /ws gplates/gplately python my_script_to_run.py`

✏️ Replace __THE_FULL_PATH_TO_YOUR_SCRIPT_FOLDER__ with the full path to the folder containing your script file. In PowerShell, you can use "$PWD"  if your script is in the current working directory. On Linux or macOS, you can use \`pwd\` instead.

Visit [this page](https://github.com/GPlates/gplately/tree/master/docker/README.md) for more details about using Docker with GPlately.

## Minimal working example
- TODO
- Show a basic, functional example with minimal dependencies.
- Keep it simple and easy to understand.
- ...should satisfy getting a first user up and running quickly. Where the Quick Start in the GitHub Readme links to the 2nd and 3rd chapters (a quick start does not need to link to the Introduction, the first user is already sufficiently motivated by now).

Can then add more chapters from Dietmar's Quick Start:

- If you prefer using Jupyter Notebook, click here.
- If you prefer using Python script, click here.

## Common Use Cases
- This can cover what is currently in our Quick Start.
- Ie, a brief description and code example of each of the main classes (5 or so classes).

### [PlateModelManager](https://pypi.org/project/plate-model-manager/)
The **PlateModelManager** module was introduced as a more efficient alternative to the **DataServer** class,
designed specifically for downloading and managing plate reconstruction model files.
More information about the PlateModelManager module can be found in [its GitHub repository](https://github.com/GPlates/plate-model-manager).

```python
from gplately import (
    PlateModelManager,
    PlateReconstruction,
    PlotTopologies,
    PresentDayRasterManager,
    Raster,
)

model = PlateModelManager().get_model(
    "Muller2019",  # model name
    data_dir="plate-model-repo",  # the folder to save the model files
)

recon_model = PlateReconstruction(
    model.get_rotation_model(),
    topology_features=model.get_layer("Topologies"),
    static_polygons=model.get_layer("StaticPolygons"),
)
gplot = PlotTopologies(
    recon_model,
    coastlines=model.get_layer("Coastlines"),
    COBs=model.get_layer("COBs"),
    time=55,
)
# get present-day topography raster
raster = Raster(PresentDayRasterManager().get_raster("topography"))
# get paleo-agegrid raster at 100Ma from Muller2019 model
agegrid = Raster(model.get_raster("AgeGrids", time=100))
```

For more example code, a [comprehensive example](https://github.com/GPlates/gplately/blob/master/Notebooks/Examples/introducing_plate_model_manager.py)
on GitHub demonstrates how to use the PlateModelManager module in details. [Another example](https://github.com/GPlates/gplately/blob/master/Notebooks/Examples/working_with_plate_model_manager.py)
shows how to use the PlateModelManager module with GPlately.

You may use the auxiliary functions to create the `PlateReconstruction` and `PlotTopologies` objects.

```python
from gplately.auxiliary import get_gplot, get_plate_reconstruction

# use the auxiliary function to create a PlateReconstruction object
plate_reconstruction_obj = get_plate_reconstruction("Muller2019")

# use the auxiliary function to create a PlotTopologies object
plot_topologies_obj = get_gplot("Muller2019", time=140)

# there is a PlateReconstruction object inside the PlotTopologies object.
# so, in most cases, a single get_gplot() call is enough.
# you can get the PlateReconstruction object from a PlotTopologies object later, for example
another_plate_reconstruction_obj = plot_topologies_instance.plate_reconstruction
```

<<<<<<< HEAD
### [DataServer](https://gplates.github.io/gplately/gplately/index.html#gplately.DataServer)
=======
### [DataServer](https://gplates.github.io/gplately/download.html#gplately.download.DataServer)
>>>>>>> e17fbc05
The `DataServer` class allows users to automatically download and cache the necessary files for plate reconstructions to a designated folder on your system.
These files include rotation models, topology features, and static geometries such as coastlines, continents, and continent-ocean boundaries.
Additionally, it supports the retrieval of other data types, including rasters, grids, and feature data.
(Use the newer **PlateModelManager** whenever possible.)

```python
from gplately.download import DataServer

gdownload = DataServer("Muller2019")

# Download plate reconstruction files and geometries from the Müller et al. 2019 model
rotation_model, topology_features, static_polygons = (
    gdownload.get_plate_reconstruction_files()
)
coastlines, continents, COBs = gdownload.get_topology_geometries()

# Download the Müller et al. 2019 100 Ma age grid
age_grid = gdownload.get_age_grid(times=100)

# Download the ETOPO1 geotiff raster
etopo = gdownload.get_raster("ETOPO1_tif")
```

Both `PlateModelManager` and `DataServer` support the following plate reconstruction models:

------------------

| **Model name string Identifier** | **Zenodo** | **Topology features** | **Static polygons** | **Coast-lines**  | **Cont-inents** | **COB**    | **Age grids**   | **SR grids**  |
|:--------------------------------:|:---------:|:--------------------:|:--------------------:|:-----------------:|:---------------:|:----------:|:--------------:|:--------------:|
|  Alfonso2024                     |     ✅     |          ✅           |          ✅          |        ✅        |        ❌       |     ❌    |       ❌       |       ❌      |
|  Cao2024                         |     ✅     |          ✅           |          ✅          |        ✅        |        ✅       |     ✅    |       ❌       |       ❌      |
|  Muller2022                      |     ✅     |          ✅           |          ✅          |        ✅        |        ✅       |     ✅    |       ❌       |       ❌      |
|  Zahirovic2022                   |     ✅     |          ✅           |          ✅          |        ✅        |        ✅       |     ❌    |       ✅       |       ✅      |
|  Merdith2021                     |     ✅     |          ✅           |          ✅          |        ✅        |        ✅       |     ❌    |       ❌       |       ❌      |
|  Clennett2020                    |     ✅     |          ✅           |          ✅          |        ✅        |        ❌       |     ❌    |       ✅       |       ✅      |
|  Clennett2020_M2019              |     ✅     |          ✅           |          ✅          |        ✅        |        ❌       |     ❌    |       ✅       |       ✅      |
|  Clennett2020_S2013              |     ✅     |          ✅           |          ✅          |        ✅        |        ❌       |     ❌    |       ❌       |       ❌      |
|  Muller2019                      |     ✅     |          ✅           |          ✅          |        ✅        |        ✅       |     ✅    |       ✅       |       ❌      |
|  Young2018                       |     ✅     |          ✅           |          ✅          |        ✅        |        ✅       |     ❌    |       ❌       |       ❌      |
|  TorsvikCocks2017                |     ❌     |          ❌           |          ✅          |        ✅        |        ❌       |     ❌    |       ❌       |       ❌      |
|  Matthews2016                    |     ✅     |          ✅           |          ✅          |        ✅        |        ✅       |     ❌    |       ❌       |       ❌      |
|  Matthews2016_pmag_ref           |     ❌     |          ❌           |          ✅          |        ✅        |        ✅       |     ❌    |       ❌       |       ❌      |
|  Muller2016                      |     ✅     |          ✅           |          ✅          |        ✅        |        ❌       |     ✅    |       ✅       |       ❌      |
|  Scotese2016                     |     ✅     |          ❌           |          ✅          |        ✅        |        ❌       |     ❌    |       ❌       |       ❌      |
|  Zahirovic2016                   |     ✅     |          ✅           |          ✅          |        ✅        |        ✅       |     ❌    |       ❌       |       ❌      |
|  Gibbons2015                     |     ✅     |          ✅           |          ✅          |        ✅        |        ❌       |     ❌    |       ❌       |       ❌      |
|  Zahirovic2014                   |     ✅     |          ❌           |          ✅          |        ✅        |        ❌       |     ❌    |       ❌       |       ❌      |
|  Shephard2013                    |     ✅     |          ✅           |          ✅          |        ✅        |        ❌       |     ❌    |       ❌       |       ❌      |
|  Gurnis2012                      |     ✅     |          ✅           |          ✅          |        ✅        |        ❌       |     ❌    |       ❌       |       ❌      |
|  Seton2012                       |     ✅     |          ✅           |          ✅          |        ✅        |        ✅       |     ✅    |       ✅       |       ❌      |
|  Muller2008                      |     ❌     |          ❌           |          ✅          |        ❌        |        ❌       |     ❌    |       ❌       |       ❌      |

**Please note that all models have rotation files. The "Zenodo" column indicates whether the model files are available on [Zenodo](https://zenodo.org/).**

------------------

### [PlateReconstruction](https://gplates.github.io/gplately/reconstruction.html#gplately.reconstruction.PlateReconstruction)
The `PlateReconstruction` class contains tools to reconstruct geological features like tectonic plates and plate boundaries,
and to interrogate plate kinematic data like plate motion velocities, and rates of subduction and seafloor spreading.

```python
from gplately import PlateReconstruction, PlateModelManager

model = PlateModelManager().get_model("Muller2019")

# Build a plate reconstruction model using a rotation model, a set of topology features and static polygons
recon_model = PlateReconstruction(
    model.get_rotation_model(),
    topology_features=model.get_layer("Topologies"),
    static_polygons=model.get_layer("StaticPolygons"),
)
```

Alternatively, you may use the auxiliary functions to create a `PlateReconstruction` instance.

```python
from gplately.auxiliary import get_plate_reconstruction

# use the auxiliary function to create a PlateReconstruction instance
plate_reconstruction_instance = get_plate_reconstruction("Muller2019")
```

This [02-PlateReconstructions.ipynb](https://github.com/GPlates/gplately/blob/master/Notebooks/02-PlateReconstructions.ipynb) demonstrates in details
how to use the `PlateReconstruction` class.

### [Points](https://gplates.github.io/gplately/reconstruction.html#gplately.reconstruction.Points)
The methods in the `Points` class track the motion of a point (or group of points) represented by a latitude and longitude
through geologic time. This motion can be visualised using flowlines or motion paths and quantified with point
motion velocities.

```python
import numpy as np

from gplately import PlateModelManager, Points, auxiliary

model = PlateModelManager().get_model("Muller2019")

# Create a plate reconstruction model using a rotation model, a set of topology features and static polygons
recon_model = auxiliary.get_plate_reconstruction(model)

# Define some points using their latitude and longitude coordinates so we can track them though time!
pt_lons = np.array([140.0, 150.0, 160.0])
pt_lats = np.array([-30.0, -40.0, -50.0])

# Create a Points instance from these points
gpts = Points(recon_model, pt_lons, pt_lats)
```

The [03-WorkingWithPoints.ipynb](https://github.com/GPlates/gplately/blob/master/Notebooks/03-WorkingWithPoints.ipynb) demonstrates in details
how to use the `Points` class.

![PointsDemo](https://raw.githubusercontent.com/GPlates/gplately/master/Notebooks/NotebookFiles/pdoc_Files/Reconstructed-Jurassic-Foraminifera-locations-min.png)

The [09-CreatingMotionPathsAndFlowlines.ipynb](https://github.com/GPlates/gplately/blob/master/Notebooks/09-CreatingMotionPathsAndFlowlines.ipynb) demonstrates how to create motion paths and flowlines.

![motion paths and flowlines](https://raw.githubusercontent.com/GPlates/gplately/master/Notebooks/NotebookFiles/pdoc_Files/Hawaii_Emperor_motion_path.png)

### [Raster](https://gplates.github.io/gplately/grids.html#gplately.grids.Raster)
The `Raster` class contains methods to work with netCDF4 or MaskedArray gridded data. Grids may be filled,
resized, resampled, and reconstructed back and forwards through geologic time. Other array data can also be
interpolated onto `Raster` grids.

```python
from gplately import PlateModelManager, PresentDayRasterManager, Raster, auxiliary

model_name = "Muller2019"
# Create a plate reconstruction model using a rotation model, a set of topology features and static polygons
recon_model = auxiliary.get_plate_reconstruction(model_name)

# Any numpy array can be turned into a Raster object!
raster = Raster(
    plate_reconstruction=recon_model,
    data=PresentDayRasterManager().get_raster("topography"),
    extent="global",  # equivalent to (-180, 180, -90, 90)
    origin="lower",  # or set extent to (-180, 180, -90, 90)
)

# Reconstruct the raster data to 50 million years ago!
reconstructed_raster = raster.reconstruct(
    time=50,
    partitioning_features=PlateModelManager()
    .get_model(model_name)
    .get_layer("ContinentalPolygons"),
)
```

The [06-Rasters.ipynb](https://github.com/GPlates/gplately/blob/master/Notebooks/06-Rasters.ipynb) demonstrates in details
how to use the `Raster` class.

![RasterDemo](https://raw.githubusercontent.com/GPlates/gplately/master/Notebooks/NotebookFiles/pdoc_Files/etopo_reconstruction.png)

### [PlotTopologies](https://gplates.github.io/gplately/plot.html#gplately.plot.PlotTopologies)
The `PlotTopologies` class works with the aforementioned `PlateReconstruction` class to plot
geologic features of different types listed
[here](https://gplates.github.io/gplately/plot.html#gplately.plot.PlotTopologies), as well as
coastline, continent and continent-ocean boundary geometries reconstructed through time using pyGPlates.

```python
from gplately import PlateModelManager, PlotTopologies, auxiliary

model = PlateModelManager().get_model("Muller2019")
recon_model = auxiliary.get_plate_reconstruction(model)

gplot = PlotTopologies(
    recon_model,
    coastlines=model.get_layer("Coastlines"),
    COBs=model.get_layer("COBs"),
    continents=model.get_layer("ContinentalPolygons"),
    time=55,
)
```

You may use the auxiliary functions to create a `PlotTopologies` object.

```python
from gplately.auxiliary import get_gplot

# use the auxiliary function to create a PlotTopologies object
plot_topologies_obj = get_gplot("Muller2019", time=55)
```

The [02-PlateReconstructions.ipynb](https://github.com/GPlates/gplately/blob/master/Notebooks/02-PlateReconstructions.ipynb) demonstrates in details
how to use the `PlotTopologies` class.

![PlotTopologiesDemo](https://raw.githubusercontent.com/GPlates/gplately/master/Notebooks/NotebookFiles/pdoc_Files/plottopologies.png)

### [SeafloorGrid](https://gplates.github.io/gplately/oceans.html#gplately.oceans.SeafloorGrid)
The `SeafloorGrid` class wraps an automatic workflow to grid seafloor ages and seafloor spreading rates
as encoded by a plate reconstruction model.

```python
import os

os.environ["DISABLE_GPLATELY_DEV_WARNING"] = "true"

from gplately import SeafloorGrid, auxiliary

if __name__ == "__main__":
    gplot = auxiliary.get_gplot("Muller2019")

    # Set up automatic gridding from 5Ma to present day
    seafloorgrid = SeafloorGrid(
        PlateReconstruction_object=gplot.plate_reconstruction,  # The PlateReconstruction object
        PlotTopologies_object=gplot,  # The PlotTopologies object
        max_time=5,  # start time (Ma)
        min_time=0,  # end time (Ma)
        ridge_time_step=1,  # time increment (Myr)
    )

    # Begin automatic gridding!
    seafloorgrid.reconstruct_by_topologies()
```

The [10-SeafloorGrids.ipynb](https://github.com/GPlates/gplately/blob/master/Notebooks/10-SeafloorGrids.ipynb) is a tutorial notebook that demonstrates
how to set up and use the `SeafloorGrid` object, and shows a sample set of output grids.

![SeafloorGridDemo](https://raw.githubusercontent.com/GPlates/gplately/master/Notebooks/NotebookFiles/pdoc_Files/seafloorgrid.gif)

## Trouble-shooting and FAQ
And then instead of Next Steps & Links we just continue with regular detailed documentation chapters:

## Examples
- TODO
- Notebooks
- Other examples (not notebooks).

- [__01 - Getting Started__](01-GettingStarted.html): A brief overview of how to initialise GPlately's main objects
- [__02 - Plate Reconstructions__](02-PlateReconstructions.html): Setting up a `PlateReconstruction` object, reconstructing geological data through time
- [__03 - Working with Points__](03-WorkingWithPoints.html): Setting up a `Points` object, reconstructing seed point locations through time with. This notebook uses point data from the Paleobiology Database (PBDB).
- [__04 - Velocity Basics__](04-VelocityBasics.html): Calculating plate velocities, plotting velocity vector fields
- [__05 - Working with Feature Geometries__](05-WorkingWithFeatureGeometries.html): Processing and plotting assorted polyline, polygon and point data from [GPlates 2.3's sample data sets](https://www.earthbyte.org/gplates-2-3-software-and-data-sets/)
- [__06 - Rasters__](06-Rasters.html): Reading, resizing, resampling raster data, and linearly interpolating point data onto raster data
<<<<<<< HEAD
- [__07 - Plate Tectonic Stats__](07-WorkingWithPlateTectonicStats.html): Using [PlateTectonicTools](https://github.com/EarthByte/PlateTectonicTools) to calculate and plot subduction zone and ridge data (convergence/spreading velocities, subduction angles, subduction zone and ridge lengths, crustal surface areas produced and subducted etc.)
=======
- [__07 - Plate Tectonic Stats__](07-WorkingWithPlateTectonicStats.html): Calculating and plotting subduction zone and ridge data (convergence/spreading velocities, subduction angles, subduction zone and ridge lengths, crustal surface areas produced and subducted etc.)
>>>>>>> e17fbc05
- [__08 - Predicting Slab Flux__](08-PredictingSlabFlux.html): Predicting the average slab dip angle of subducting oceanic lithosphere.
- [__09 - Motion Paths and Flowlines__](09-CreatingMotionPathsAndFlowlines.html): Using pyGPlates to create motion paths and flowines of points on a tectonic plate to illustrate the plate's trajectory through geological time.
- [__10 - SeafloorGrid__](10-SeafloorGrids.html): Defines the parameters needed to set up a `SeafloorGrid` object, and demonstrates how to produce age and spreading rate grids from a set of plate reconstruction model files.
- [__11 - AndesFluxes__](11-AndesFluxes.html): Demonstrates how the reconstructed subduction history along the Andean margin can be potentially used in the plate kinematics analysis and data mining.

In addition to the notebooks above, a variety of examples are available to help you get started with GPlately.
Visit [this page](https://github.com/GPlates/gplately/blob/master/Notebooks/Examples/readme.md) for more details.

## Command-line interface
- TODO
- Maybe goes through each command with an example.
- Could possibly be merged into another chapter.

GPlately comes with a collection of useful command-line tools, each designed as a subcommand of GPlately.
For example, the command `gplately list` shows a list of available reconstruction models.
To view all the available tools, simply run `gplately -h`. For a detailed list of the tools along with usage examples,
visit [this page](https://github.com/GPlates/gplately/blob/master/gplately/commands/readme.md).


## Primer
- TODO
- This is like the Reference Manual mentioned below.

## API Reference
- TODO
- This is the main part of GPlately.
- It's covered very well.

"""
from .utils import dev_warning
from .utils.check_pmm import ensure_plate_model_manager_compatible
from .utils.log_utils import setup_logging
from .utils.version import get_distribution_version

REQUIRED_PMM_VERSION = "1.2.2"  # TODO: get this from package meta
USING_DEV_VERSION = True  ## change this to False before official release

__version__ = get_distribution_version()

setup_logging()
del setup_logging

if USING_DEV_VERSION:
    dev_warning.print_dev_warning(__version__)
    dev_warning.print_using_source_code_warning(__version__)
del dev_warning

ensure_plate_model_manager_compatible(REQUIRED_PMM_VERSION)
del ensure_plate_model_manager_compatible

from plate_model_manager import PlateModelManager, PresentDayRasterManager

from . import (
    auxiliary,
    data,
    download,
    geometry,
    gpml,
    grids,
    oceans,
    plot,
    ptt,
    pygplates,
    reconstruction,
    spatial,
)
from .data import DataCollection
from .download import DataServer
from .grids import Raster
from .oceans import SeafloorGrid
from .plot import PlotTopologies
from .reconstruction import (
    PlateReconstruction,
    Points,
    _ContinentCollision,
    _DefaultCollision,
    _ReconstructByTopologies,
)
from .tools import EARTH_RADIUS
from .utils import io_utils
from .utils.io_utils import get_geometries, get_valid_geometries

__all__ = [
    # Modules
    "auxiliary",
    "data",
    "download",
    "geometry",
    "gpml",
    "grids",
    "oceans",
    "plot",
    "pygplates",
    "io_utils",
    "reconstruction",
    "ptt",
    "spatial",
    # Classes
    "DataCollection",
    "PlateModelManager",
    "PresentDayRasterManager",
    "DataServer",
    "PlateReconstruction",
    "PlotTopologies",
    "Points",
    "Raster",
    "SeafloorGrid",
    "_ContinentCollision",
    "_DefaultCollision",
    "_ReconstructByTopologies",
    # Functions
    "get_geometries",
    "get_valid_geometries",
    # Constants
    "EARTH_RADIUS",
]

__pdoc__ = {
    "data": False,
    "download": False,
    "_DefaultCollision": False,
    "_ContinentCollision": False,
    "_ReconstructByTopologies": False,
    "examples": False,
    "notebooks": False,
    "commands": False,
    "decorators": False,
    "exceptions": False,
    "lib": False,
    "pygplates": False,
    "DataCollection": False,
    "get_geometries": False,
    "get_valid_geometries": False,
    "PlateModelManager": False,
    "PresentDayRasterManager": False,
    "mapping": False,  # this folder contains no public interface
}<|MERGE_RESOLUTION|>--- conflicted
+++ resolved
@@ -158,11 +158,7 @@
 another_plate_reconstruction_obj = plot_topologies_instance.plate_reconstruction
 ```
 
-<<<<<<< HEAD
-### [DataServer](https://gplates.github.io/gplately/gplately/index.html#gplately.DataServer)
-=======
 ### [DataServer](https://gplates.github.io/gplately/download.html#gplately.download.DataServer)
->>>>>>> e17fbc05
 The `DataServer` class allows users to automatically download and cache the necessary files for plate reconstructions to a designated folder on your system.
 These files include rotation models, topology features, and static geometries such as coastlines, continents, and continent-ocean boundaries.
 Additionally, it supports the retrieval of other data types, including rasters, grids, and feature data.
@@ -395,11 +391,7 @@
 - [__04 - Velocity Basics__](04-VelocityBasics.html): Calculating plate velocities, plotting velocity vector fields
 - [__05 - Working with Feature Geometries__](05-WorkingWithFeatureGeometries.html): Processing and plotting assorted polyline, polygon and point data from [GPlates 2.3's sample data sets](https://www.earthbyte.org/gplates-2-3-software-and-data-sets/)
 - [__06 - Rasters__](06-Rasters.html): Reading, resizing, resampling raster data, and linearly interpolating point data onto raster data
-<<<<<<< HEAD
-- [__07 - Plate Tectonic Stats__](07-WorkingWithPlateTectonicStats.html): Using [PlateTectonicTools](https://github.com/EarthByte/PlateTectonicTools) to calculate and plot subduction zone and ridge data (convergence/spreading velocities, subduction angles, subduction zone and ridge lengths, crustal surface areas produced and subducted etc.)
-=======
 - [__07 - Plate Tectonic Stats__](07-WorkingWithPlateTectonicStats.html): Calculating and plotting subduction zone and ridge data (convergence/spreading velocities, subduction angles, subduction zone and ridge lengths, crustal surface areas produced and subducted etc.)
->>>>>>> e17fbc05
 - [__08 - Predicting Slab Flux__](08-PredictingSlabFlux.html): Predicting the average slab dip angle of subducting oceanic lithosphere.
 - [__09 - Motion Paths and Flowlines__](09-CreatingMotionPathsAndFlowlines.html): Using pyGPlates to create motion paths and flowines of points on a tectonic plate to illustrate the plate's trajectory through geological time.
 - [__10 - SeafloorGrid__](10-SeafloorGrids.html): Defines the parameters needed to set up a `SeafloorGrid` object, and demonstrates how to produce age and spreading rate grids from a set of plate reconstruction model files.
