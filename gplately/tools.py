--- conflicted
+++ resolved
@@ -446,13 +446,8 @@
     return 2.0 * np.pi * r1**2 * (1.0 + (1.0 - e**2) / e * np.arctanh(e))
 
 
-<<<<<<< HEAD
 def geocentric_area(latitude_one, latitude_two, longitude_resolution):
     '''
-=======
-def lat_area_function(latitude_one, latitude_two, longitude_resolution):
-    """
->>>>>>> c5b0d1c0
     Calculates the point area of an evenly gridded lat/lon mesh
     Longitude resolution is lon2 - lon1
     """
