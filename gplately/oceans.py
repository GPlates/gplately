--- conflicted
+++ resolved
@@ -1615,11 +1615,7 @@
     unmasked_basename = f"{zval_name}_grid_unmasked_{time}Ma.nc"
     grid_basename = f"{zval_name}_grid_{time}Ma.nc"
     if file_collection is not None:
-<<<<<<< HEAD
-        unmasked_basename = f"{file_collection}_{grid_basename}"
-=======
         unmasked_basename = f"{file_collection}_{unmasked_basename}"
->>>>>>> 58ca1b00
         grid_basename = f"{file_collection}_{grid_basename}"
     output_dir = os.path.join(save_directory, zval_name)
     Path(output_dir).mkdir(parents=True, exist_ok=True)
