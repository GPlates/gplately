--- conflicted
+++ resolved
@@ -83,21 +83,11 @@
           long_description_content_type='text/markdown',
           install_requires  = ['numpy>=1.16.0',
                                'scipy>=1.0.0',
-<<<<<<< HEAD
                                'shapely',
                                'matplotlib',
                                'cartopy',
-                               'PlateTectonicTools',
+                               'PlateTectonicTools'
                                ],
-=======
-                               'matplotlib',
-                               'platetectonictools',
-                               'shapely',
-                               'cartopy',
-                               'fiona',
-                               'geopandas'
-                              ],
->>>>>>> 17b568f1
           packages          = ['gplately'],
           package_data      = {'gplately': ['Notebooks/*ipynb', # Worked Examples is not currently used
                                             'Notebooks/Data/*'] },
